# Copyright (c) 2020, NVIDIA CORPORATION.  All rights reserved.
#
# Licensed under the Apache License, Version 2.0 (the "License");
# you may not use this file except in compliance with the License.
# You may obtain a copy of the License at
#
#     http://www.apache.org/licenses/LICENSE-2.0
#
# Unless required by applicable law or agreed to in writing, software
# distributed under the License is distributed on an "AS IS" BASIS,
# WITHOUT WARRANTIES OR CONDITIONS OF ANY KIND, either express or implied.
# See the License for the specific language governing permissions and
# limitations under the License.

import copy
import importlib
import os
from dataclasses import dataclass, is_dataclass
from enum import Enum
from functools import lru_cache
from pathlib import Path
from typing import List, Optional, Tuple, Union

import wrapt

from nemo.utils import AppState, logging
from nemo.utils.data_utils import resolve_cache_dir  # imported for compatibility: model_utils.resolve_cache_dir()
from nemo.utils.data_utils import is_datastore_path

# TODO @blisc: Perhaps refactor instead of import guarding

_HAS_HYDRA = True

try:
    from omegaconf import DictConfig, ListConfig, OmegaConf
    from omegaconf import errors as omegaconf_errors
    from packaging import version
except ModuleNotFoundError:
    _HAS_HYDRA = False


_VAL_TEST_FASTPATH_KEY = 'ds_item'


class ArtifactPathType(Enum):
    """
    ArtifactPathType refers to the type of the path that the artifact is located at.

    LOCAL_PATH: A user local filepath that exists on the file system.
    TAR_PATH: A (generally flattened) filepath that exists inside of an archive (that may have its own full path).
    """

    LOCAL_PATH = 0
    TAR_PATH = 1


@dataclass
class ArtifactItem:
    path: str = ""
    path_type: ArtifactPathType = ArtifactPathType.LOCAL_PATH
    hashed_path: Optional[str] = None


def resolve_dataset_name_from_cfg(cfg: 'DictConfig') -> Optional[str]:
    """
    Parses items of the provided sub-config to find the first potential key that
    resolves to an existing file or directory.

    # Fast-path Resolution
    In order to handle cases where we need to resolve items that are not paths, a fastpath
    key can be provided as defined in the global `_VAL_TEST_FASTPATH_KEY`.

    This key can be used in two ways :

    ## _VAL_TEST_FASTPATH_KEY points to another key in the config

    If this _VAL_TEST_FASTPATH_KEY points to another key in this config itself,
    then we assume we want to loop through the values of that key.

    This allows for any key in the config to become a fastpath key.

    Example:
    validation_ds:
        splits: "val"
        ...
        <_VAL_TEST_FASTPATH_KEY>: "splits"  <-- this points to the key name "splits"

    Then we can write the following when overriding in hydra:
    ```python
    python train_file.py ... \
        model.validation_ds.splits=[val1, val2, dev1, dev2] ...
    ```

    ## _VAL_TEST_FASTPATH_KEY itself acts as the resolved key

    If this _VAL_TEST_FASTPATH_KEY does not point to another key in the config, then
    it is assumed that the items of this key itself are used for resolution.

    Example:
    validation_ds:
        ...
        <_VAL_TEST_FASTPATH_KEY>: "val"  <-- this points to the key name "splits"

    Then we can write the following when overriding in hydra:
    ```python
    python train_file.py ... \
        model.validation_ds.<_VAL_TEST_FASTPATH_KEY>=[val1, val2, dev1, dev2] ...
    ```

    # IMPORTANT NOTE:
    It <can> potentially mismatch if there exist more than 2 valid paths, and the
    first path does *not* resolve the the path of the data file (but does resolve to
    some other valid path).

    To avoid this side-effect, place the data path as the first item on the config file.

    Args:
        cfg: DictConfig (Sub-config) that should be parsed.

    Returns:
        A str representing the `key` of the config which hosts the filepath(s),
        or None in case path could not be resolved.
    """
    if _VAL_TEST_FASTPATH_KEY in cfg and cfg[_VAL_TEST_FASTPATH_KEY] is not None:
        fastpath_key = cfg[_VAL_TEST_FASTPATH_KEY]

        if isinstance(fastpath_key, str) and fastpath_key in cfg:
            return cfg[fastpath_key]
        else:
            return _VAL_TEST_FASTPATH_KEY

    for key, value in cfg.items():
        if type(value) in [list, tuple, ListConfig]:
            # Count the number of valid paths in the list
            values_are_paths = 0
            for val_i in value:
                val_i = str(val_i)
                if os.path.exists(val_i) or os.path.isdir(val_i) or is_datastore_path(val_i):
                    values_are_paths += 1
                else:
                    # reset counter and break inner loop
                    break

            if values_are_paths == len(value):
                return key

        else:
            if os.path.exists(str(value)) or os.path.isdir(str(value)) or is_datastore_path(str(value)):
                return key

    return None


def parse_dataset_as_name(name: str) -> str:
    """
    Constructs a valid prefix-name from a provided file path.

    Args:
        name: str path to some valid data/manifest file or a python object that
            will be used as a name for the data loader (via str() cast).

    Returns:
        str prefix used to identify uniquely this data/manifest file.
    """
    if os.path.exists(str(name)) or os.path.isdir(str(name)) or is_datastore_path(str(name)):
        name = Path(name).stem
    else:
        name = str(name)

    # cleanup name
    name = name.replace('-', '_')

    if 'manifest' in name:
        name = name.replace('manifest', '')

    if 'dataset' in name:
        name = name.replace('dataset', '')

    # Test if the manifes/dataset name was simply `manifest.yaml` or `dataset.yaml`: Invalid names.
    if name == '':
        raise ValueError(
            "Provided dataset / manifest filename was `manifest.json` or `dataset.json`.\n"
            "Such a name is invalid, since multiple datasets/manifests can share the same name,\n"
            "thereby overriding their results during logging. Please pick a more discriptive filename \n"
            "for the provided dataset / manifest file."
        )

    if '_' != name[-1]:
        name = name + '_'

    return name


def unique_names_check(name_list: Optional[List[str]]):
    """
    Performs a uniqueness check on the name list resolved, so that it can warn users
    about non-unique keys.

    Args:
        name_list: List of strings resolved for data loaders.
    """
    if name_list is None:
        return

    # Name uniqueness checks
    names = set()
    for name in name_list:
        if name in names:
            logging.warning(
                "Name resolution has found more than one data loader having the same name !\n"
                "In such cases, logs will nor be properly generated. "
                "Please rename the item to have unique names.\n"
                f"Resolved name : {name}"
            )
        else:
            names.add(name)  # we need just hash key check, value is just a placeholder


def resolve_validation_dataloaders(model: 'ModelPT'):
    """
    Helper method that operates on the ModelPT class to automatically support
    multiple dataloaders for the validation set.

    It does so by first resolving the path to one/more data files via `resolve_dataset_name_from_cfg()`.
    If this resolution fails, it assumes the data loader is prepared to manually support / not support
    multiple data loaders and simply calls the appropriate setup method.

    If resolution succeeds:
        Checks if provided path is to a single file or a list of files.
        If a single file is provided, simply tags that file as such and loads it via the setup method.
        If multiple files are provided:
            Inject a new manifest path at index "i" into the resolved key.
            Calls the appropriate setup method to set the data loader.
            Collects the initialized data loader in a list and preserves it.
            Once all data loaders are processed, assigns the list of loaded loaders to the ModelPT.
            Finally assigns a list of unique names resolved from the file paths to the ModelPT.

    Args:
        model: ModelPT subclass, which requires >=1 Validation Dataloaders to be setup.
    """
    if not _HAS_HYDRA:
        logging.error("This function requires Hydra/Omegaconf and it was not installed.")
        exit(1)
    cfg = copy.deepcopy(model._cfg)
    dataloaders = []

    # process val_loss_idx
    if 'val_dl_idx' in cfg.validation_ds:
        cfg = OmegaConf.to_container(cfg)
        val_dl_idx = cfg['validation_ds'].pop('val_dl_idx')
        cfg = OmegaConf.create(cfg)
    else:
        val_dl_idx = 0

    # Set val_loss_idx
    model._val_dl_idx = val_dl_idx

    ds_key = resolve_dataset_name_from_cfg(cfg.validation_ds)

    if ds_key is None or val_dl_idx < 0:
        logging.debug(
            "Could not resolve file path from provided config - {}. "
            "Disabling support for multi-dataloaders.".format(cfg.validation_ds)
        )

        model.setup_validation_data(cfg.validation_ds)
        return

    ds_values = cfg.validation_ds[ds_key]

    if isinstance(ds_values, (list, tuple, ListConfig)):

        for ds_value in ds_values:
            if isinstance(ds_value, (dict, DictConfig)):
                # this is a nested dataset
                cfg.validation_ds = ds_value
            else:
                cfg.validation_ds[ds_key] = ds_value

            model.setup_validation_data(cfg.validation_ds)
            dataloaders.append(model._validation_dl)

        model._validation_dl = dataloaders
        if len(ds_values) > 0 and isinstance(ds_values[0], (dict, DictConfig)):
            # using the name of each of the nested dataset
            model._validation_names = [ds.name for ds in ds_values]
        else:
            model._validation_names = [parse_dataset_as_name(ds) for ds in ds_values]
        unique_names_check(name_list=model._validation_names)
        return

    else:
        model.setup_validation_data(cfg.validation_ds)
        model._validation_names = [parse_dataset_as_name(ds_values)]
        unique_names_check(name_list=model._validation_names)


def resolve_test_dataloaders(model: 'ModelPT'):
    """
    Helper method that operates on the ModelPT class to automatically support
    multiple dataloaders for the test set.

    It does so by first resolving the path to one/more data files via `resolve_dataset_name_from_cfg()`.
    If this resolution fails, it assumes the data loader is prepared to manually support / not support
    multiple data loaders and simply calls the appropriate setup method.

    If resolution succeeds:
        Checks if provided path is to a single file or a list of files.
        If a single file is provided, simply tags that file as such and loads it via the setup method.
        If multiple files are provided:
            Inject a new manifest path at index "i" into the resolved key.
            Calls the appropriate setup method to set the data loader.
            Collects the initialized data loader in a list and preserves it.
            Once all data loaders are processed, assigns the list of loaded loaders to the ModelPT.
            Finally assigns a list of unique names resolved from the file paths to the ModelPT.

    Args:
        model: ModelPT subclass, which requires >=1 Test Dataloaders to be setup.
    """
    if not _HAS_HYDRA:
        logging.error("This function requires Hydra/Omegaconf and it was not installed.")
        exit(1)
    cfg = copy.deepcopy(model._cfg)
    dataloaders = []

    # process test_loss_idx
    if 'test_dl_idx' in cfg.test_ds:
        cfg = OmegaConf.to_container(cfg)
        test_dl_idx = cfg['test_ds'].pop('test_dl_idx')
        cfg = OmegaConf.create(cfg)
    else:
        test_dl_idx = 0

    # Set val_loss_idx
    model._test_dl_idx = test_dl_idx

    ds_key = resolve_dataset_name_from_cfg(cfg.test_ds)

    if ds_key is None:
        logging.debug(
            "Could not resolve file path from provided config - {}. "
            "Disabling support for multi-dataloaders.".format(cfg.test_ds)
        )

        model.setup_test_data(cfg.test_ds)
        return

    ds_values = cfg.test_ds[ds_key]

    if isinstance(ds_values, (list, tuple, ListConfig)):

        for ds_value in ds_values:
            if isinstance(ds_value, (dict, DictConfig)):
                # this is a nested dataset
                cfg.test_ds = ds_value
            else:
                cfg.test_ds[ds_key] = ds_value

            model.setup_test_data(cfg.test_ds)
            dataloaders.append(model._test_dl)

        model._test_dl = dataloaders
        if len(ds_values) > 0 and isinstance(ds_values[0], (dict, DictConfig)):
            # using the name of each of the nested dataset
            model._test_names = [ds.name for ds in ds_values]
        else:
            model._test_names = [parse_dataset_as_name(ds) for ds in ds_values]

        unique_names_check(name_list=model._test_names)
        return

    else:
        model.setup_test_data(cfg.test_ds)
        model._test_names = [parse_dataset_as_name(ds_values)]

        unique_names_check(name_list=model._test_names)


@wrapt.decorator
def wrap_training_step(wrapped, instance: 'pl.LightningModule', args, kwargs):
    output_dict = wrapped(*args, **kwargs)

    if isinstance(output_dict, dict) and output_dict is not None and 'log' in output_dict:
        log_dict = output_dict.pop('log')
        instance.log_dict(log_dict, on_step=True)

    return output_dict


def convert_model_config_to_dict_config(cfg: Union['DictConfig', 'NemoConfig']) -> 'DictConfig':
    """
    Converts its input into a standard DictConfig.
    Possible input values are:
    -   DictConfig
    -   A dataclass which is a subclass of NemoConfig

    Args:
        cfg: A dict-like object.

    Returns:
        The equivalent DictConfig
    """
    if not _HAS_HYDRA:
        logging.error("This function requires Hydra/Omegaconf and it was not installed.")
        exit(1)
    if not isinstance(cfg, (OmegaConf, DictConfig)) and is_dataclass(cfg):
        cfg = OmegaConf.structured(cfg)

    if not isinstance(cfg, DictConfig):
        raise ValueError(f"cfg constructor argument must be of type DictConfig/dict but got {type(cfg)} instead.")

    config = OmegaConf.to_container(cfg, resolve=True)
    config = OmegaConf.create(config)
    return config


def _convert_config(cfg: 'OmegaConf'):
    """ Recursive function convertint the configuration from old hydra format to the new one. """
    if not _HAS_HYDRA:
        logging.error("This function requires Hydra/Omegaconf and it was not installed.")
        exit(1)

    # Get rid of cls -> _target_.
    if 'cls' in cfg and '_target_' not in cfg:
        cfg._target_ = cfg.pop('cls')

    # Get rid of params.
    if 'params' in cfg:
        params = cfg.pop('params')
        for param_key, param_val in params.items():
            cfg[param_key] = param_val

    # Recursion.
    try:
        for _, sub_cfg in cfg.items():
            if isinstance(sub_cfg, DictConfig):
                _convert_config(sub_cfg)
    except omegaconf_errors.OmegaConfBaseException as e:
        logging.warning(f"Skipped conversion for config/subconfig:\n{cfg}\n Reason: {e}.")


def maybe_update_config_version(cfg: 'DictConfig'):
    """
    Recursively convert Hydra 0.x configs to Hydra 1.x configs.

    Changes include:
    -   `cls` -> `_target_`.
    -   `params` -> drop params and shift all arguments to parent.
    -   `target` -> `_target_` cannot be performed due to ModelPT injecting `target` inside class.

    Args:
        cfg: Any Hydra compatible DictConfig

    Returns:
        An updated DictConfig that conforms to Hydra 1.x format.
    """
    if not _HAS_HYDRA:
        logging.error("This function requires Hydra/Omegaconf and it was not installed.")
        exit(1)
    if cfg is not None and not isinstance(cfg, DictConfig):
        try:
            temp_cfg = OmegaConf.create(cfg)
            cfg = temp_cfg
        except omegaconf_errors.OmegaConfBaseException:
            # Cannot be cast to DictConfig, skip updating.
            return cfg

    # Make a copy of model config.
    cfg = copy.deepcopy(cfg)
    OmegaConf.set_struct(cfg, False)

    # Convert config.
    _convert_config(cfg)

    # Update model config.
    OmegaConf.set_struct(cfg, True)

    return cfg


@lru_cache(maxsize=1024)
def import_class_by_path(path: str):
    """
    Recursive import of class by path string.
    """
    paths = path.split('.')
    path = ".".join(paths[:-1])
    class_name = paths[-1]
    mod = __import__(path, fromlist=[class_name])
    mod = getattr(mod, class_name)
    return mod


def resolve_subclass_pretrained_model_info(base_class) -> List['PretrainedModelInfo']:
    """
    Recursively traverses the inheritance graph of subclasses to extract all pretrained model info.
    First constructs a set of unique pretrained model info by performing DFS over the inheritance graph.
    All model info belonging to the same class is added together.

    Args:
        base_class: The root class, whose subclass graph will be traversed.

    Returns:
        A list of unique pretrained model infos belonging to all of the inherited subclasses of
        this baseclass.
    """
    list_of_models = set()

    def recursive_subclass_walk(cls):
        for subclass in cls.__subclasses__():
            # step into its immediate subclass
            recursive_subclass_walk(subclass)

            subclass_models = subclass.list_available_models()

            if subclass_models is not None and len(subclass_models) > 0:
                # Inject subclass info into pretrained model info
                # if not already overriden by subclass
                for model_info in subclass_models:
                    # If subclass manually injects class_, dont override.
                    if model_info.class_ is None:
                        model_info.class_ = subclass

                for model_info in subclass_models:
                    list_of_models.add(model_info)

    recursive_subclass_walk(base_class)

    list_of_models = list(sorted(list_of_models))
    return list_of_models


def check_lib_version(lib_name: str, checked_version: str, operator) -> Tuple[Optional[bool], str]:
    """
    Checks if a library is installed, and if it is, checks the operator(lib.__version__, checked_version) as a result.
    This bool result along with a string analysis of result is returned.

    If the library is not installed at all, then returns None instead, along with a string explaining
    that the library is not installed

    Args:
        lib_name: lower case str name of the library that must be imported.
        checked_version: semver string that is compared against lib.__version__.
        operator: binary callable function func(a, b) -> bool; that compares lib.__version__ against version in
            some manner. Must return a boolean.

    Returns:
        A tuple of results:
        -   Bool or None. Bool if the library could be imported, and the result of
            operator(lib.__version__, checked_version) or False if __version__ is not implemented in lib.
            None is passed if the library is not installed at all.
        -   A string analysis of the check.
    """
    try:
        if '.' in lib_name:
            mod = import_class_by_path(lib_name)
        else:
            mod = importlib.import_module(lib_name)

        if hasattr(mod, '__version__'):
            lib_ver = version.Version(mod.__version__)
            match_ver = version.Version(checked_version)

            if operator(lib_ver, match_ver):
                msg = f"Lib {lib_name} version is satisfied !"
                return True, msg
            else:
                msg = (
                    f"Lib {lib_name} version ({lib_ver}) is not {operator.__name__} than required version {checked_version}.\n"
                    f"Please upgrade the lib using either pip or conda to the latest version."
                )
                return False, msg
        else:
            msg = (
                f"Lib {lib_name} does not implement __version__ in its init file. "
                f"Could not check version compatibility."
            )
            return False, msg
    except (AttributeError, ImportError, ModuleNotFoundError):
        pass

    msg = f"Lib {lib_name} has not been installed. Please use pip or conda to install this package."
    return None, msg


def uninject_model_parallel_rank(filepath):
    filepath = str(filepath)
    if any([s for s in ['mp_rank', 'tp_rank', 'fsdp_shard'] if s in filepath]):
        dirname = os.path.dirname(os.path.dirname(filepath))
        basename = os.path.basename(filepath)
        filepath = os.path.join(dirname, basename)
        return filepath
    else:
        return filepath


def inject_model_parallel_rank(filepath, fsdp_sharded_ckpt=False):
    """
    Injects tensor/pipeline model parallel ranks into the filepath.
    Does nothing if not using model parallelism.
    """
    # first make sure filepath does not have rank
    filepath = uninject_model_parallel_rank(filepath)

    app_state = AppState()
    dirname = os.path.dirname(filepath)
    basename = os.path.basename(filepath)
    if app_state.model_parallel_size is not None and app_state.model_parallel_size > 1:
        fsdp_shard = f'_fsdp_shard_{app_state.data_parallel_rank:05d}' if fsdp_sharded_ckpt else ''
        if app_state.pipeline_model_parallel_size is None or app_state.pipeline_model_parallel_size == 1:
            filepath = f'{dirname}/mp_rank_{app_state.tensor_model_parallel_rank:02d}{fsdp_shard}/{basename}'
        else:
            filepath = f'{dirname}/tp_rank_{app_state.tensor_model_parallel_rank:02d}_pp_rank_{app_state.pipeline_model_parallel_rank:03d}/{basename}'
        return filepath
    else:
<<<<<<< HEAD
        return filepath
=======
        fsdp_shard = f'/fsdp_shard_{app_state.data_parallel_rank:05d}' if fsdp_sharded_ckpt else ''
        return f'{dirname}{fsdp_shard}/{basename}'
>>>>>>> 1fede572


def ckpt_to_dir(filepath: Union[str, Path]) -> Path:
    """ PTL considers checkpoints as .ckpt files.
        This method removes the extension and returns a path
        to be used as a directory for distributed checkpoints
    """

    filepath = Path(filepath)

<<<<<<< HEAD
=======
    # if it is already a distributed checkpoint, then return
    if filepath.suffix != ".ckpt" and filepath.is_dir():
        return filepath

>>>>>>> 1fede572
    # adding this assert because we will later remove directories based on the return value of this method
    assert filepath.suffix == ".ckpt", f'filepath: {filepath} must have .ckpt extension'

    # create a new path whose name is the original filepath without the .ckpt extension
    checkpoint_dir = filepath.with_name(filepath.stem)

    return checkpoint_dir<|MERGE_RESOLUTION|>--- conflicted
+++ resolved
@@ -613,12 +613,8 @@
             filepath = f'{dirname}/tp_rank_{app_state.tensor_model_parallel_rank:02d}_pp_rank_{app_state.pipeline_model_parallel_rank:03d}/{basename}'
         return filepath
     else:
-<<<<<<< HEAD
-        return filepath
-=======
         fsdp_shard = f'/fsdp_shard_{app_state.data_parallel_rank:05d}' if fsdp_sharded_ckpt else ''
         return f'{dirname}{fsdp_shard}/{basename}'
->>>>>>> 1fede572
 
 
 def ckpt_to_dir(filepath: Union[str, Path]) -> Path:
@@ -629,13 +625,10 @@
 
     filepath = Path(filepath)
 
-<<<<<<< HEAD
-=======
     # if it is already a distributed checkpoint, then return
     if filepath.suffix != ".ckpt" and filepath.is_dir():
         return filepath
 
->>>>>>> 1fede572
     # adding this assert because we will later remove directories based on the return value of this method
     assert filepath.suffix == ".ckpt", f'filepath: {filepath} must have .ckpt extension'
 
