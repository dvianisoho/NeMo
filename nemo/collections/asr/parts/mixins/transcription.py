# Copyright (c) 2024, NVIDIA CORPORATION.  All rights reserved.
#
# Licensed under the Apache License, Version 2.0 (the "License");
# you may not use this file except in compliance with the License.
# You may obtain a copy of the License at
#
#     http://www.apache.org/licenses/LICENSE-2.0
#
# Unless required by applicable law or agreed to in writing, software
# distributed under the License is distributed on an "AS IS" BASIS,
# WITHOUT WARRANTIES OR CONDITIONS OF ANY KIND, either express or implied.
# See the License for the specific language governing permissions and
# limitations under the License.

import json
import os
import tempfile
from abc import ABC, abstractmethod
from collections.abc import Iterable
from dataclasses import dataclass, is_dataclass
from functools import partial
from typing import Any, Dict, List, Optional, Tuple, Union

import numpy as np
import torch
from omegaconf import DictConfig
from torch.utils.data import DataLoader, Dataset
from tqdm import tqdm

from nemo.collections.asr.parts.preprocessing.perturb import process_augmentations
from nemo.collections.asr.parts.preprocessing.segment import AudioSegment
from nemo.collections.asr.parts.utils.audio_utils import ChannelSelectorType
from nemo.utils import logging, logging_mode

TranscriptionReturnType = Union[List[str], List['Hypothesis'], Tuple[List[str]], Tuple[List['Hypothesis']]]
GenericTranscriptionType = Union[List[Any], List[List[Any]], Tuple[Any], Tuple[List[Any]], Dict[str, List[Any]]]


@dataclass
class InternalTranscribeConfig:
    # Internal values
    device: Optional[torch.device] = None
    dtype: Optional[torch.dtype] = None
    training_mode: bool = False
    logging_level: Optional[Any] = None

    # Preprocessor values
    dither_value: float = 0.0
    pad_to_value: int = 0

    # Scratch space
    temp_dir: Optional[str] = None


@dataclass
class TranscribeConfig:
    batch_size: int = 4
    return_hypotheses: bool = False
    num_workers: Optional[int] = None
    channel_selector: ChannelSelectorType = None
    augmentor: Optional[DictConfig] = None
    verbose: bool = True

    # Utility
    partial_hypothesis: Optional[List[Any]] = None

    _internal: Optional[InternalTranscribeConfig] = None


def move_to_device(batch, device, non_blocking=False):
    """
    Recursively move all tensors in `batch` to `device`.
    """
    if isinstance(batch, torch.Tensor):
<<<<<<< HEAD
        return batch.to(device)
    elif batch is None:
        return batch
=======
        return batch.to(device, non_blocking=non_blocking)
>>>>>>> 73edac44
    elif isinstance(batch, (list, tuple)):
        return [move_to_device(x, device, non_blocking) for x in batch]
    elif isinstance(batch, dict):
<<<<<<< HEAD
        return {k: move_to_device(v, device) for k, v in batch.items()}
    elif is_dataclass(batch):
        for field in batch.__dataclass_fields__:
            value = getattr(batch, field)
            setattr(batch, field, move_to_device(value, device))
        return batch
=======
        return {k: move_to_device(v, device, non_blocking) for k, v in batch.items()}
>>>>>>> 73edac44
    else:
        return batch  # do nothing if not supported type


def get_value_from_transcription_config(trcfg, key, default):
    """
    Utility function to get a value from the transcription config.
    If the value is not present in the transcription config, the default value is returned.

    Args:
        trcfg: A dataclass that represents the transcription config.
        key: The name of the arg to retrieve.
        default: The default value to return if the key is not present in the transcription config.

    Returns:
        The value of the key in the transcription config or the default value.
    """
    if hasattr(trcfg, key):
        return getattr(trcfg, key)
    else:
        logging.debug(
            f"Using default value of {default} for {key} because it is not present in the transcription config {trcfg}."
        )
        return default


class TranscriptionTensorDataset(Dataset):
    def __init__(self, config: Dict[str, Any]):
        super().__init__()
        self.audio_tensors = config['audio_tensors']
        self.channel_selector = config['channel_selector']
        self.augmentor_cfg = config.get('augmentor', None)
        self.sample_rate = config['sample_rate']

        if self.augmentor_cfg is not None:
            self.augmentor = process_augmentations(self.augmentor_cfg, global_rank=0, world_size=1)
        else:
            self.augmentor = None

        self.length = len(self.audio_tensors)

    def __getitem__(self, index):
        if index >= self.length:
            raise IndexError(f"Index {index} out of range for dataset of size {self.length}")

        return self.get_item(index)

    def __len__(self):
        return self.length

    def get_item(self, index):
        samples = self.audio_tensors[index]

        if self.augmentor is not None:
            logging.warning(
                "Audio Augmentations are being applied during inference by moving the tensor onto CPU. "
                "This is highly inefficient and therefore not recommended.",
                mode=logging_mode.ONCE,
            )

            original_dtype = samples.dtype
            samples = samples.to(device='cpu', dtype=torch.float32).numpy()
            segment = AudioSegment(
                samples, self.sample_rate, target_sr=self.sample_rate, channel_selector=self.channel_selector
            )
            samples = self.augmentor.perturb(segment)
            samples = torch.tensor(samples.samples, dtype=original_dtype)

        # Calculate seq length
        seq_len = torch.tensor(samples.shape[0], dtype=torch.long)

        # Dummy text tokens
        text_tokens = torch.tensor([0], dtype=torch.long)
        text_tokens_len = torch.tensor(1, dtype=torch.long)

        return (samples, seq_len, text_tokens, text_tokens_len)


class TranscriptionMixin(ABC):
    """
    An abstract class for transcribe-able models.

    Creates a template function `transcribe()` that provides an interface to perform transcription of audio tensors or
    filepaths.

    The following abstract classes must be implemented by the subclass:

        - `_transcribe_input_manifest_processing()`:
            Process the provided input arguments (filepaths only) and return a
            config dict for the dataloader. The data loader is should generally operate on NeMo manifests.

        - `_setup_transcribe_dataloader()`:
            Setup the dataloader for transcription. Receives the output from
            `_transcribe_input_manifest_processing()`.

        - `_transcribe_forward()`:
            Implements the model's custom forward pass to return outputs that are processed by
            `_transcribe_output_processing()`.

        - `_transcribe_output_processing()`:
            Implements the post processing of the model's outputs to return the results to
            the user. The result can be a list of objects, list of list of objects, tuple of objects, tuple of list of
            objects, or a dict of list of objects.

    """

    @torch.no_grad()
    def transcribe(
        self,
        audio: Union[str, List[str], np.ndarray],
        batch_size: int = 4,
        return_hypotheses: bool = False,
        num_workers: int = 0,
        channel_selector: Optional[ChannelSelectorType] = None,
        augmentor: DictConfig = None,
        verbose: bool = True,
        override_config: Optional[TranscribeConfig] = None,
        **config_kwargs,
    ) -> GenericTranscriptionType:
        """
        Template function that defines the execution strategy for transcribing audio.

        Args:
            audio: (a single or list) of paths to audio files or a np.ndarray audio array.
                Recommended length per file is between 5 and 25 seconds.
                But it is possible to pass a few hours long file if enough GPU memory is available.
            batch_size: (int) batch size to use during inference.
                Bigger will result in better throughput performance but would use more memory.
            return_hypotheses: (bool) Either return hypotheses or text
                With hypotheses can do some postprocessing like getting timestamp or rescoring
            num_workers: (int) number of workers for DataLoader
            channel_selector (int | Iterable[int] | str): select a single channel or a subset of channels from
                multi-channel audio. If set to `'average'`, it performs averaging across channels. Disabled if set
                to `None`. Defaults to `None`. Uses zero-based indexing.
            augmentor: (DictConfig): Augment audio samples during transcription if augmentor is applied.
            verbose: (bool) whether to display tqdm progress bar
            override_config: (Optional[TranscribeConfig]) override transcription config pre-defined by the user.
                **Note**: All other arguments in the function will be ignored if override_config is passed.
                You should call this argument as `model.transcribe(audio, override_config=TranscribeConfig(...))`.
            **config_kwargs: (Optional[Dict]) additional arguments to override the default TranscribeConfig.
                Note: If override_config is passed, these arguments will be ignored.

        Returns:
            Output is defined by the subclass implementation of `TranscriptionMixin._transcribe_output_processing()`.
            It can be:

                - List[str/Hypothesis]

                - List[List[str/Hypothesis]]

                - Tuple[str/Hypothesis]

                - Tuple[List[str/Hypothesis]]

                - Dict[str, List[str/Hypothesis]]
        """

        if override_config is None:
            transcribe_cfg = TranscribeConfig(
                batch_size=batch_size,
                return_hypotheses=return_hypotheses,
                num_workers=num_workers,
                channel_selector=channel_selector,
                augmentor=augmentor,
                verbose=verbose,
                **config_kwargs,
            )
        else:
            if not hasattr(override_config, '_internal'):
                raise ValueError(
                    "`transcribe_cfg must have an `_internal` argument, which must be of an object of type "
                    "InternalTranscribeConfig or its subclass."
                )

            if override_config._internal is None:
                override_config._internal = InternalTranscribeConfig()

            transcribe_cfg = override_config

        # Add new internal config
        if transcribe_cfg._internal is None:
            transcribe_cfg._internal = InternalTranscribeConfig()
        else:
            # Check if internal config is valid
            if not isinstance(transcribe_cfg._internal, InternalTranscribeConfig):
                raise ValueError(
                    "`transcribe_cfg._internal` must be of an object of type InternalTranscribeConfig or "
                    "its subclass"
                )

        # Hold the results here
        results = None  # type: GenericTranscriptionType

        try:
            generator = self.transcribe_generator(audio, override_config=transcribe_cfg)

            for processed_outputs in generator:
                # Store results
                if isinstance(processed_outputs, list):
                    # Create a results of the same type as each element in processed_outputs
                    if results is None:
                        results = []

                        # if list of inner list of results, copy structure
                        if isinstance(processed_outputs[0], list):
                            for _ in processed_outputs:
                                results.append([])

                    # If nested list structure
                    if isinstance(processed_outputs[0], list):
                        for i, processed_output in enumerate(processed_outputs):
                            results[i].extend(processed_output)
                    else:
                        # If flat list structure
                        results.extend(processed_outputs)

                elif isinstance(processed_outputs, dict):
                    # Create a results of the same type as each element in processed_outputs
                    if results is None:
                        results = processed_outputs
                    else:
                        for k, v in processed_outputs.items():
                            results[k].extend(v)

                elif isinstance(processed_outputs, tuple):
                    # Create a results of the same type as each element in processed_outputs
                    if results is None:
                        results = tuple([[] for _ in processed_outputs])

                    # If nested list structure
                    if isinstance(processed_outputs[0], list):
                        for i, processed_output in enumerate(processed_outputs):
                            results[i].extend(processed_output)
                    else:
                        # If flat list structure
                        if len(processed_outputs) != len(results):
                            raise RuntimeError(
                                f"The number of elements in the result ({len(results)}) does not "
                                f"match the results of the current batch ({len(processed_outputs)})."
                            )

                        for i, processed_output in enumerate(processed_outputs):
                            results[i].append(processed_output)

                else:
                    raise NotImplementedError(
                        "Given output result for transcription is not supported. "
                        "Please return a list of results, list of list of results, "
                        "a dict of list of results, or "
                        "a tuple of list of results."
                    )
        except StopIteration:
            pass

        return results

    def transcribe_generator(self, audio, override_config: Optional[TranscribeConfig]):
        """
        A generator version of `transcribe` function.
        """

        if override_config is None:
            override_config = TranscribeConfig()

        if not hasattr(override_config, '_internal'):
            raise ValueError(
                "`transcribe_cfg must have an `_internal` argument, which must be of an object of type "
                "InternalTranscribeConfig or its subclass."
            )

        # Add new internal config
        if override_config._internal is None:
            override_config._internal = InternalTranscribeConfig()
        else:
            # Check if internal config is valid
            if not isinstance(override_config._internal, InternalTranscribeConfig):
                raise ValueError(
                    "`transcribe_cfg._internal` must be of an object of type InternalTranscribeConfig or "
                    "its subclass"
                )

        transcribe_cfg = override_config

        try:
            # Initialize and assert the transcription environment
            self._transcribe_on_begin(audio, transcribe_cfg)

            # Work in tmp directory - will store manifest file there
            with tempfile.TemporaryDirectory() as tmpdir:
                transcribe_cfg._internal.temp_dir = tmpdir

                dataloader = self._transcribe_input_processing(audio, transcribe_cfg)

                if hasattr(transcribe_cfg, 'verbose'):
                    verbose = transcribe_cfg.verbose
                else:
                    verbose = True

                for test_batch in tqdm(dataloader, desc="Transcribing", disable=not verbose):
                    # Move batch to device
                    test_batch = move_to_device(test_batch, transcribe_cfg._internal.device)

                    # Run forward pass
                    model_outputs = self._transcribe_forward(test_batch, transcribe_cfg)
                    processed_outputs = self._transcribe_output_processing(model_outputs, transcribe_cfg)

                    # clear up memory
                    del test_batch, model_outputs

                    # Yield results if generator
                    yield processed_outputs

                    del processed_outputs

        finally:
            # set mode back to its original value
            self._transcribe_on_end(transcribe_cfg)

    """
    Transcribe Execution Flow
    """

    def _transcribe_on_begin(self, audio, trcfg: TranscribeConfig):
        """
        Internal function to setup the model for transcription. Perform all setup and pre-checks here.

        Args:
            audio: Of type `GenericTranscriptionType`
            trcfg: The transcription config dataclass. Subclasses can change this to a different dataclass if needed.
        """
        if audio is None:
            return {}

        if isinstance(audio, (str, np.ndarray, torch.Tensor)):
            audio = [audio]

        if isinstance(audio, list) and len(audio) == 0:
            return {}

        _params = next(self.parameters())
        if trcfg._internal.device is None:
            trcfg._internal.device = _params.device

        if trcfg._internal.dtype is None:
            trcfg._internal.dtype = _params.dtype

        # Set num_workers
        num_workers = get_value_from_transcription_config(trcfg, 'num_workers', default=0)

        if num_workers is None:
            _batch_size = get_value_from_transcription_config(trcfg, 'batch_size', default=4)
            num_workers = min(_batch_size, os.cpu_count() - 1)

        # Assign num_workers if available as key in trcfg
        if hasattr(trcfg, 'num_workers'):
            trcfg.num_workers = num_workers

        # Model's mode and device
        trcfg._internal.training_mode = self.training

        # Switch model to evaluation mode
        if hasattr(self, 'preprocessor'):
            if hasattr(self.preprocessor, 'featurizer') and hasattr(self.preprocessor.featurizer, 'dither'):
                trcfg._internal.dither_value = self.preprocessor.featurizer.dither
                self.preprocessor.featurizer.dither = 0.0

            if hasattr(self.preprocessor, 'featurizer') and hasattr(self.preprocessor.featurizer, 'pad_to'):
                trcfg._internal.pad_to_value = self.preprocessor.featurizer.pad_to
                self.preprocessor.featurizer.pad_to = 0

        # Switch model to evaluation mode
        self.eval()

        # Disable logging
        trcfg._internal.logging_level = logging.get_verbosity()
        logging.set_verbosity(logging.WARNING)

    def _transcribe_input_processing(self, audio, trcfg: TranscribeConfig):
        """
        Internal function to process the input audio data and return a DataLoader. This function is called by
        `transcribe()` and `transcribe_generator()` to setup the input data for transcription.

        Args:
            audio: Of type `GenericTranscriptionType`
            trcfg: The transcription config dataclass. Subclasses can change this to a different dataclass if needed.

        Returns:
            A DataLoader object that is used to iterate over the input audio data.
        """
        if isinstance(audio, (list, tuple)):
            if len(audio) == 0:
                raise ValueError("Input `audio` is empty")
        else:
            audio = [audio]

        # Check if audio is a list of strings (filepaths or manifests)
        if isinstance(audio[0], str):
            audio_files = list(audio)

            tmp_dir = trcfg._internal.temp_dir
            ds_config = self._transcribe_input_manifest_processing(audio_files, tmp_dir, trcfg)

            temp_dataloader = self._setup_transcribe_dataloader(ds_config)
            return temp_dataloader

        # Check if audio is a list of numpy or torch tensors
        elif isinstance(audio[0], (np.ndarray, torch.Tensor)):
            audio_tensors = list(audio)

            # Convert numpy tensors to torch tensors
            if any([isinstance(_tensor, np.ndarray) for _tensor in audio_tensors]):
                audio_tensors = [
                    torch.as_tensor(audio_tensor) if isinstance(audio_tensor, np.ndarray) else audio_tensor
                    for audio_tensor in audio_tensors
                ]

            tmp_dir = trcfg._internal.temp_dir
            ds_config = self._transcribe_input_tensor_processing(audio_tensors, tmp_dir, trcfg)

            temp_dataloader = self._setup_transcribe_tensor_dataloader(ds_config, trcfg)
            return temp_dataloader

        else:
            raise ValueError(
                f"Input `audio` is of type {type(audio[0])}. "
                "Only `str` (path to audio file), `np.ndarray`, and `torch.Tensor` "
                "are supported as input."
            )

    def _transcribe_input_tensor_processing(
        self, audio_tensors: List[Union[np.ndarray, torch.Tensor]], temp_dir: str, trcfg: TranscribeConfig
    ):
        """
        Internal function to process the input audio tensors and return a config dict for the dataloader.

        Args:
            audio_tensors: A list of numpy or torch tensors. The user must ensure that they satisfy the correct
                sample rate and channel format.
            temp_dir: A temporary directory to store intermediate files.
            trcfg: The transcription config dataclass. Subclasses can change this to a different dataclass if needed.

        Returns:
            A config dict that is used to setup the dataloader for transcription.
        """
        # Check if sample rate is set
        sample_rate = None
        if hasattr(self, 'cfg') and 'sample_rate' in self.cfg:
            sample_rate = self.cfg.sample_rate
        elif hasattr(self, 'sample_rate'):
            sample_rate = self.sample_rate

        if sample_rate is None:
            raise RuntimeError(
                "Provided `audio` data contains numpy or torch tensors, however the class "
                "does not have `sample_rate` attribute. Please set `sample_rate` attribute to the model explicitly."
            )

        ds_config = {
            'audio_tensors': audio_tensors,
            'batch_size': get_value_from_transcription_config(trcfg, 'batch_size', 4),
            'temp_dir': temp_dir,
            'num_workers': get_value_from_transcription_config(trcfg, 'num_workers', 0),
            'channel_selector': get_value_from_transcription_config(trcfg, 'channel_selector', None),
            'sample_rate': sample_rate,
        }

        augmentor = get_value_from_transcription_config(trcfg, 'augmentor', None)
        if augmentor:
            ds_config['augmentor'] = augmentor

        return ds_config

    @abstractmethod
    def _transcribe_input_manifest_processing(
        self, audio_files: List[str], temp_dir: str, trcfg: TranscribeConfig
    ) -> Dict[str, Any]:
        """
        Internal function to process the input audio filepaths and return a config dict for the dataloader.

        Args:
            audio_files: A list of string filepaths for audio files, or a single string filepath for a manifest file.
            temp_dir: A temporary directory to store intermediate files.
            trcfg: The transcription config dataclass. Subclasses can change this to a different dataclass if needed.

        Returns:
            A config dict that is used to setup the dataloader for transcription.
        """
        pass

    @abstractmethod
    def _setup_transcribe_dataloader(self, config: Dict) -> DataLoader:
        """
        Internal function to setup the dataloader for transcription. This function is called by
        `transcribe()` and `transcribe_generator()` to setup the input data for transcription.

        Args:
            config: A config dict that is used to setup the dataloader for transcription. It can be generated either
                by `_transcribe_input_manifest_processing()` or `_transcribe_input_tensor_processing()`.

        Returns:
            A DataLoader object that is used to iterate over the input audio data.
        """
        pass

    @abstractmethod
    def _transcribe_forward(self, batch: Any, trcfg: TranscribeConfig):
        """
        Internal function to perform the model's custom forward pass to return outputs that are processed by
        `_transcribe_output_processing()`.
        This function is called by `transcribe()` and `transcribe_generator()` to perform the model's forward pass.

        Args:
            batch: A batch of input data from the data loader that is used to perform the model's forward pass.
            trcfg: The transcription config dataclass. Subclasses can change this to a different dataclass if needed.

        Returns:
            The model's outputs that are processed by `_transcribe_output_processing()`.
        """
        pass

    @abstractmethod
    def _transcribe_output_processing(self, outputs, trcfg: TranscribeConfig) -> GenericTranscriptionType:
        """
        Internal function to process the model's outputs to return the results to the user. This function is called by
        `transcribe()` and `transcribe_generator()` to process the model's outputs.

        Args:
            outputs: The model's outputs that are processed by `_transcribe_forward()`.
            trcfg: The transcription config dataclass. Subclasses can change this to a different dataclass if needed.

        Returns:
            The output can be a list of
            objects, list of list of objects, tuple of objects, tuple of list of objects, or a dict of list of objects.
            Its type is defined in `TranscriptionReturnType`.
        """
        pass

    def _transcribe_on_end(self, trcfg: TranscribeConfig):
        """
        Internal function to teardown the model after transcription. Perform all teardown and post-checks here.

        Args:
            trcfg: The transcription config dataclass. Subclasses can change this to a different dataclass if needed.
        """
        # set mode back to its original value
        self.train(mode=trcfg._internal.training_mode)

        if hasattr(self, 'preprocessor'):
            if hasattr(self.preprocessor, 'featurizer') and hasattr(self.preprocessor.featurizer, 'dither'):
                self.preprocessor.featurizer.dither = trcfg._internal.dither_value

            if hasattr(self.preprocessor, 'featurizer') and hasattr(self.preprocessor.featurizer, 'pad_to'):
                self.preprocessor.featurizer.pad_to = trcfg._internal.pad_to_value

        if trcfg._internal.logging_level is not None:
            logging.set_verbosity(trcfg._internal.logging_level)

    def _setup_transcribe_tensor_dataloader(self, config: Dict, trcfg: TranscribeConfig) -> DataLoader:
        """
        Internal function to setup the dataloader for transcription. This function is called by
        `transcribe()` and `transcribe_generator()` to setup the input data for transcription.

        Args:
            config: A config dict that is used to setup the dataloader for transcription. It can be generated either
                by `_transcribe_input_manifest_processing()` or `_transcribe_input_tensor_processing()`.
            trcfg: The transcription config dataclass. Subclasses can change this to a different dataclass if needed.

        Returns:
            A DataLoader object that is used to iterate over the input audio data.
        """
        dataset = TranscriptionTensorDataset(config)

        # Import collate function here to avoid circular imports
        from nemo.collections.asr.data.audio_to_text import _speech_collate_fn

        # Calculate pad id
        if hasattr(self, 'tokenizer') and hasattr(self.tokenizer, 'pad_id'):
            pad_id = self.tokenizer.pad_id
        elif hasattr(self, 'transcribe_pad_id'):
            logging.info("Pad id is explicitly set to `model.transcribe_pad_id` = {}".format(self.transcribe_pad_id))
            pad_id = self.transcribe_pad_id
        else:
            logging.info(
                "Pad id is being set to 0 because it could not be resolved from the tokenizer. "
                "This can happen for various reasons, especially for character based models. "
                "If pad id is incorrect, please provide the pad id explicitly by setting "
                "`model.transcribe_pad_id`."
            )
            pad_id = 0

        return DataLoader(
            dataset=dataset,
            shuffle=False,
            batch_size=config['batch_size'],
            num_workers=config['num_workers'],
            pin_memory=False,
            drop_last=False,
            collate_fn=partial(_speech_collate_fn, pad_id=pad_id),
        )


class ASRTranscriptionMixin(TranscriptionMixin):
    """
    An abstract class for ASR models that can transcribe audio. This class is a subclass of `TranscriptionMixin` that
    implements the default implementation of common abstract methods among the speech recognition model classes.

    The following abstract classes must be implemented by the subclass:

        - _transcribe_forward():
            Implements the model's custom forward pass to return outputs that are processed by
            `_transcribe_output_processing()`.

        - _transcribe_output_processing():
            Implements the post processing of the model's outputs to return the results to
            the user. The result can be a list of objects, list of list of objects, tuple of objects, tuple of list of
    """

    def _transcribe_input_manifest_processing(
        self, audio_files: List[str], temp_dir: str, trcfg: TranscribeConfig
    ) -> Dict[str, Any]:
        """
        Internal function to process the input audio filepaths and return a config dict for the dataloader.
        Specializes to ASR models which can have Encoder-Decoder-Joint architectures.

        Args:
            audio_files: A list of string filepaths for audio files.
            temp_dir: A temporary directory to store intermediate files.
            trcfg: The transcription config dataclass. Subclasses can change this to a different dataclass if needed.

        Returns:
            A config dict that is used to setup the dataloader for transcription.
        """
        with open(os.path.join(temp_dir, 'manifest.json'), 'w', encoding='utf-8') as fp:
            for audio_file in audio_files:
                if isinstance(audio_file, str):
                    entry = {'audio_filepath': audio_file, 'duration': 100000, 'text': ''}
                    fp.write(json.dumps(entry) + '\n')
                elif isinstance(audio_file, dict):
                    fp.write(json.dumps(audio_file) + '\n')
                else:
                    raise ValueError(
                        f"Input `audio` is of type {type(audio_file)}. "
                        "Only `str` (path to audio file) or `dict` are supported as input."
                    )

        ds_config = {
            'paths2audio_files': audio_files,
            'batch_size': get_value_from_transcription_config(trcfg, 'batch_size', 4),
            'temp_dir': temp_dir,
            'num_workers': get_value_from_transcription_config(trcfg, 'num_workers', 0),
            'channel_selector': get_value_from_transcription_config(trcfg, 'channel_selector', None),
            'text_field': get_value_from_transcription_config(trcfg, 'text_field', 'text'),
            'lang_field': get_value_from_transcription_config(trcfg, 'lang_field', 'lang'),
        }

        augmentor = get_value_from_transcription_config(trcfg, 'augmentor', None)
        if augmentor:
            ds_config['augmentor'] = augmentor

        return ds_config

    def _transcribe_on_begin(self, audio, trcfg: TranscribeConfig):
        """
        Internal function to setup the model for transcription. Perform all setup and pre-checks here.

        Args:
            audio: Of type `GenericTranscriptionType`
            trcfg: The transcription config dataclass. Subclasses can change this to a different dataclass if needed.
        """
        super()._transcribe_on_begin(audio, trcfg)

        # Freeze the encoder and decoder modules
        if hasattr(self, 'encoder'):
            self.encoder.freeze()

        if hasattr(self, 'decoder'):
            self.decoder.freeze()

        if hasattr(self, 'joint'):
            self.joint.freeze()

    def _transcribe_on_end(self, trcfg: TranscribeConfig):
        """
        Internal function to teardown the model after transcription. Perform all teardown and post-checks here.

        Args:
            trcfg: The transcription config dataclass. Subclasses can change this to a different dataclass if needed.
        """
        super()._transcribe_on_end(trcfg)

        # Unfreeze the encoder and decoder modules
        if hasattr(self, 'encoder'):
            self.encoder.unfreeze()

        if hasattr(self, 'decoder'):
            self.decoder.unfreeze()

        if hasattr(self, 'joint'):
            self.joint.unfreeze()

    @classmethod
    def get_transcribe_config(cls) -> TranscribeConfig:
        """
        Utility method that returns the default config for transcribe() function.

        Returns:
            A dataclass
        """
        return TranscribeConfig()<|MERGE_RESOLUTION|>--- conflicted
+++ resolved
@@ -72,26 +72,11 @@
     Recursively move all tensors in `batch` to `device`.
     """
     if isinstance(batch, torch.Tensor):
-<<<<<<< HEAD
-        return batch.to(device)
-    elif batch is None:
-        return batch
-=======
         return batch.to(device, non_blocking=non_blocking)
->>>>>>> 73edac44
     elif isinstance(batch, (list, tuple)):
         return [move_to_device(x, device, non_blocking) for x in batch]
     elif isinstance(batch, dict):
-<<<<<<< HEAD
-        return {k: move_to_device(v, device) for k, v in batch.items()}
-    elif is_dataclass(batch):
-        for field in batch.__dataclass_fields__:
-            value = getattr(batch, field)
-            setattr(batch, field, move_to_device(value, device))
-        return batch
-=======
         return {k: move_to_device(v, device, non_blocking) for k, v in batch.items()}
->>>>>>> 73edac44
     else:
         return batch  # do nothing if not supported type
 
