# Copyright (c) 2024, NVIDIA CORPORATION.  All rights reserved.
#
# Licensed under the Apache License, Version 2.0 (the "License");
# you may not use this file except in compliance with the License.
# You may obtain a copy of the License at
#
#     http://www.apache.org/licenses/LICENSE-2.0
#
# Unless required by applicable law or agreed to in writing, software
# distributed under the License is distributed on an "AS IS" BASIS,
# WITHOUT WARRANTIES OR CONDITIONS OF ANY KIND, either express or implied.
# See the License for the specific language governing permissions and
# limitations under the License.

# Copyright 2017 Johns Hopkins University (Shinji Watanabe)
#
# Licensed under the Apache License, Version 2.0 (the "License");
# you may not use this file except in compliance with the License.
# You may obtain a copy of the License at
#
#    http://www.apache.org/licenses/LICENSE-2.0
#
# Unless required by applicable law or agreed to in writing, software
# distributed under the License is distributed on an "AS IS" BASIS,
# WITHOUT WARRANTIES OR CONDITIONS OF ANY KIND, either express or implied.
# See the License for the specific language governing permissions and
# limitations under the License.

from typing import List, Optional, Tuple, Union

import numpy as np
import torch
from tqdm import tqdm

from nemo.collections.asr.modules import rnnt_abstract
from nemo.collections.asr.parts.submodules.rnnt_beam_decoding import pack_hypotheses
from nemo.collections.asr.parts.utils.rnnt_utils import Hypothesis, NBestHypotheses, is_prefix
from nemo.core.classes import Typing, typecheck
from nemo.core.neural_types import AcousticEncodedRepresentation, HypothesisType, LengthsType, NeuralType
from nemo.utils import logging

try:
    import kenlm

    KENLM_AVAILABLE = True
except (ImportError, ModuleNotFoundError):
    KENLM_AVAILABLE = False


class BeamTDTInfer(Typing):
    """
    Beam search implementation for Token-andDuration Transducer (TDT) models.

    Sequence level beam decoding or batched-beam decoding, performed auto-repressively
    depending on the search type chosen.

    Args:
        decoder_model: rnnt_utils.AbstractRNNTDecoder implementation.
        joint_model: rnnt_utils.AbstractRNNTJoint implementation.
        durations: list of duration values from TDT model.

        beam_size: number of beams for beam search. Must be a positive integer >= 1.
            If beam size is 1, defaults to stateful greedy search.
            For accurate greedy results, please use GreedyRNNTInfer or GreedyBatchedRNNTInfer.

        search_type: str representing the type of beam search to perform.
            Must be one of ['beam', 'maes'].

            Algoritm used:

                `default` - basic beam search strategy. Larger beams generally result in better decoding,
                    however the time required for the search also grows steadily.

                `maes` = modified adaptive expansion search. Please refer to the paper:
                    [Accelerating RNN Transducer Inference via Adaptive Expansion Search](https://ieeexplore.ieee.org/document/9250505)

                    Modified Adaptive Synchronous Decoding (mAES) execution time is adaptive w.r.t the
                    number of expansions (for tokens) required per timestep. The number of expansions can usually
                    be constrained to 1 or 2, and in most cases 2 is sufficient.

                    This beam search technique can possibly obtain superior WER while sacrificing some evaluation time.

        score_norm: bool, whether to normalize the scores of the log probabilities.

        return_best_hypothesis: bool, decides whether to return a single hypothesis (the best out of N),
            or return all N hypothesis (sorted with best score first). The container class changes based
            this flag -
            When set to True (default), returns a single Hypothesis.
            When set to False, returns a NBestHypotheses container, which contains a list of Hypothesis.

        # The following arguments are specific to the chosen `search_type`

        # mAES flags
        maes_num_steps: Number of adaptive steps to take. From the paper, 2 steps is generally sufficient. int > 1.

        maes_prefix_alpha: Maximum prefix length in prefix search. Must be an integer, and is advised to keep this as 1
            in order to reduce expensive beam search cost later. int >= 0.

        maes_expansion_beta: Maximum number of prefix expansions allowed, in addition to the beam size.
            Effectively, the number of hypothesis = beam_size + maes_expansion_beta. Must be an int >= 0,
            and affects the speed of inference since large values will perform large beam search in the next step.

        maes_expansion_gamma: Float pruning threshold used in the prune-by-value step when computing the expansions.
            The default (2.3) is selected from the paper. It performs a comparison (max_log_prob - gamma <= log_prob[v])
            where v is all vocabulary indices in the Vocab set and max_log_prob is the "most" likely token to be
            predicted. Gamma therefore provides a margin of additional tokens which can be potential candidates for
            expansion apart from the "most likely" candidate.
            Lower values will reduce the number of expansions (by increasing pruning-by-value, thereby improving speed
            but hurting accuracy). Higher values will increase the number of expansions (by reducing pruning-by-value,
            thereby reducing speed but potentially improving accuracy). This is a hyper parameter to be experimentally
            tuned on a validation set.

        softmax_temperature: Scales the logits of the joint prior to computing log_softmax.

        preserve_alignments: Bool flag which preserves the history of alignments generated during
            beam decoding (sample). When set to true, the Hypothesis will contain
            the non-null value for `alignments` in it. Here, `alignments` is a List of List of Tensor (of length V + 1).

            The length of the list corresponds to the Acoustic Length (T).
            Each value in the list (Ti) is a torch.Tensor (U), representing 1 or more targets from a vocabulary.
            U is the number of target tokens for the current timestep Ti.

            NOTE: `preserve_alignments` is an invalid argument for any `search_type`
            other than basic beam search.

        ngram_lm_model: str
            The path to the N-gram LM.
        ngram_lm_alpha: float
            Alpha weight of N-gram LM.
    """

    @property
    def input_types(self):
        """Returns definitions of module input ports."""
        return {
            "encoder_output": NeuralType(('B', 'D', 'T'), AcousticEncodedRepresentation()),
            "encoded_lengths": NeuralType(tuple('B'), LengthsType()),
            "partial_hypotheses": [NeuralType(elements_type=HypothesisType(), optional=True)],  # must always be last
        }

    @property
    def output_types(self):
        """Returns definitions of module output ports."""
        return {"predictions": [NeuralType(elements_type=HypothesisType())]}

    def __init__(
        self,
        decoder_model: rnnt_abstract.AbstractRNNTDecoder,
        joint_model: rnnt_abstract.AbstractRNNTJoint,
        durations: list,
        beam_size: int,
        search_type: str = 'default',
        score_norm: bool = True,
        return_best_hypothesis: bool = True,
        maes_num_steps: int = 2,
        maes_prefix_alpha: int = 1,
        maes_expansion_gamma: float = 2.3,
        maes_expansion_beta: int = 2,
        softmax_temperature: float = 1.0,
        preserve_alignments: bool = False,
        ngram_lm_model: Optional[str] = None,
        ngram_lm_alpha: float = 0.3,
    ):
        self.joint = joint_model
        self.decoder = decoder_model
        self.durations = durations

        self.token_offset = 0
        self.search_type = search_type
        self.blank = decoder_model.blank_idx
        self.vocab_size = decoder_model.vocab_size
        self.return_best_hypothesis = return_best_hypothesis

        self.beam_size = beam_size
        self.score_norm = score_norm
        self.max_candidates = beam_size
        self.softmax_temperature = softmax_temperature
        self.preserve_alignments = preserve_alignments

        if preserve_alignments:
            raise ValueError("Alignment preservation has not been implemented.")
        if beam_size < 1:
            raise ValueError("Beam search size cannot be less than 1!")

        if self.preserve_alignments:
            raise NotImplementedError("Preserving alignments is not implemented.")

        if search_type == "default":
            if self.beam_size == 1:
                logging.info(
                    """If beam size is 1, defaults to stateful greedy search.
                     For accurate greedy results, please use GreedyTDTInfer or GreedyBatchedTDTInfer."""
                )
            self.search_algorithm = self.default_beam_search
        elif search_type == "tsd":
            raise NotImplementedError("`tsd` (Time Synchronous Decoding) has not been implemented.")
        elif search_type == "alsd":
            raise NotImplementedError("`alsd` (Alignment Length Synchronous Decoding) has not been implemented.")
        elif search_type == "nsc":
            raise NotImplementedError("`nsc` (Constrained Beam Search) has not been implemented.")
        elif search_type == "maes":
            self.search_algorithm = self.modified_adaptive_expansion_search
        else:
            raise NotImplementedError(
                f"The search type ({search_type}) supplied is not supported!\n" f"Please use one of : (default, maes)"
            )

        if self.search_type == 'maes':
            self.maes_num_steps = int(maes_num_steps)
            self.maes_prefix_alpha = int(maes_prefix_alpha)
            self.maes_expansion_beta = int(maes_expansion_beta)
            self.maes_expansion_gamma = float(maes_expansion_gamma)

            self.max_candidates += maes_expansion_beta

            if self.maes_prefix_alpha < 0:
                raise ValueError("`maes_prefix_alpha` must be a positive integer.")

            if self.vocab_size < beam_size + maes_expansion_beta:
                raise ValueError(
                    f"beam_size ({beam_size}) + expansion_beta ({maes_expansion_beta}) "
                    f"should be smaller or equal to vocabulary size ({self.vocab_size})."
                )

            if self.maes_num_steps < 2:
                raise ValueError("`maes_num_steps` must be greater than 1.")

        try:
            self.zero_duration_idx = self.durations.index(0)
        except ValueError:
            self.zero_duration_idx = None
        self.min_non_zero_duration_idx = np.argmin(np.ma.masked_where(np.array(self.durations) == 0, self.durations))

        if ngram_lm_model:
            if search_type != "maes":
                raise ValueError("For decoding with language model `maes` decoding strategy must be chosen.")

            if KENLM_AVAILABLE:
                self.ngram_lm = kenlm.Model(ngram_lm_model)
                self.ngram_lm_alpha = ngram_lm_alpha
            else:
                raise ImportError(
                    "KenLM package (https://github.com/kpu/kenlm) is not installed. " "Use ngram_lm_model=None."
                )
        else:
            self.ngram_lm = None

    @typecheck()
    def __call__(
        self,
        encoder_output: torch.Tensor,
        encoded_lengths: torch.Tensor,
        partial_hypotheses: Optional[List[Hypothesis]] = None,
    ) -> Union[Hypothesis, NBestHypotheses]:
        """Perform general beam search.

        Args:
            encoder_output: encoder outputs (batch, features, timesteps).
            encoded_lengths: lengths of the encoder outputs.

        Returns:
            Either a list containing a single Hypothesis (when `return_best_hypothesis=True`,
            otherwise a list containing a single NBestHypotheses, which itself contains a list of
            Hypothesis. This list is sorted such that the best hypothesis is the first element.
        """
        # Preserve decoder and joint training state
        decoder_training_state = self.decoder.training
        joint_training_state = self.joint.training

        with torch.inference_mode():
            # Apply optional preprocessing
            encoder_output = encoder_output.transpose(1, 2)  # (B, T, D)

            self.decoder.eval()
            self.joint.eval()

            hypotheses = []
            with tqdm(
                range(encoder_output.size(0)),
                desc='Beam search progress:',
                total=encoder_output.size(0),
                unit='sample',
            ) as idx_gen:

                _p = next(self.joint.parameters())
                dtype = _p.dtype

                # Decode every sample in the batch independently.
                for batch_idx in idx_gen:
                    inseq = encoder_output[batch_idx : batch_idx + 1, : encoded_lengths[batch_idx], :]  # [1, T, D]
                    logitlen = encoded_lengths[batch_idx]

                    if inseq.dtype != dtype:
                        inseq = inseq.to(dtype=dtype)

                    # Extract partial hypothesis if exists
                    partial_hypothesis = partial_hypotheses[batch_idx] if partial_hypotheses is not None else None

                    # Execute the specific search strategy
                    nbest_hyps = self.search_algorithm(
                        inseq, logitlen, partial_hypotheses=partial_hypothesis
                    )  # sorted list of hypothesis

                    # Prepare the list of hypotheses
                    nbest_hyps = pack_hypotheses(nbest_hyps)

                    # Pack the result
                    if self.return_best_hypothesis:
                        best_hypothesis = nbest_hyps[0]  # type: Hypothesis
                    else:
                        best_hypothesis = NBestHypotheses(nbest_hyps)  # type: NBestHypotheses
                    hypotheses.append(best_hypothesis)

        self.decoder.train(decoder_training_state)
        self.joint.train(joint_training_state)

        return (hypotheses,)

    def greedy_search(
        self, h: torch.Tensor, encoded_lengths: torch.Tensor, partial_hypotheses: Optional[Hypothesis] = None
    ) -> List[Hypothesis]:
        """Greedy search implementation for transducer.
        Generic case when beam size = 1. Results might differ slightly due to implementation details
        as compared to `GreedyRNNTInfer` and `GreedyBatchRNNTInfer`.

        Args:
            h: Encoded speech features (1, T_max, D_enc)

        Returns:
            hyp: 1-best decoding results
        """
        logging.info(
            """If beam size is 1, defaults to stateful greedy search.
                     For accurate greedy results, please use GreedyTDTInfer or GreedyBatchedTDTInfer."""
        )
        raise NotImplementedError("greedy search has not been implemented")

    def default_beam_search(
        self,
        encoder_outputs: torch.Tensor,
        encoded_lengths: torch.Tensor,
        partial_hypotheses: Optional[Hypothesis] = None,
    ) -> List[Hypothesis]:
        """Default Beam search implementation for TDT models.

        Args:
            encoder_outputs: encoder outputs (batch, features, timesteps).
            encoded_lengths: lengths of the encoder outputs.
            partial_hypotheses: partial hypoteses.

        Returns:
            nbest_hyps: N-best decoding results
        """
        if partial_hypotheses is not None:
            raise NotImplementedError("Support for `partial_hypotheses` is not implemented.")

        beam = min(self.beam_size, self.vocab_size)
        beam_k = min(beam, (self.vocab_size - 1))
<<<<<<< HEAD
        durations_beam_k = min(beam, len(self.durations))
=======
>>>>>>> e748171a

        # Initialize zero vector states.
        decoder_state = self.decoder.initialize_state(encoder_outputs)
        # Cache decoder results to avoid duplicate computations.
        cache = {}

        # Initialize hypothesis array with blank hypothesis.
        start_hyp = Hypothesis(
            score=0.0, y_sequence=[self.blank], dec_state=decoder_state, timestep=[-1], length=0, last_frame=0
        )
        kept_hyps = [start_hyp]

        time_idx = 0
        for time_idx in range(int(encoded_lengths)):
            # Retrieve hypotheses for current and future frames
            hyps = [hyp for hyp in kept_hyps if hyp.last_frame == time_idx]  # hypotheses for current frame
            kept_hyps = [hyp for hyp in kept_hyps if hyp.last_frame > time_idx]  # hypothesis for future frames

            # Loop over hypotheses of current frame
            while len(hyps) > 0:
                max_hyp = max(hyps, key=lambda x: x.score)
                hyps.remove(max_hyp)

                # Update decoder state and get probability distribution over vocabulary and durations.
                encoder_output = encoder_outputs[:, time_idx : time_idx + 1, :]  # [1, 1, D]
                decoder_output, decoder_state, _ = self.decoder.score_hypothesis(max_hyp, cache)  # [1, 1, D]
                logits = (
                    self.joint.joint(encoder_output, decoder_output) / self.softmax_temperature
                )  # [1, 1, 1, V + NUM_DURATIONS + 1]
                logp = torch.log_softmax(logits[0, 0, 0, : -len(self.durations)], dim=-1)  # [V + 1]
                durations_logp = torch.log_softmax(logits[0, 0, 0, -len(self.durations) :], dim=-1)  # [NUM_DURATIONS]

                # Proccess non-blank tokens
                # Retrieve the top `beam_k` most probable tokens and the top `duration_beam_k` most probable durations.
                # Then, select the top `beam_k` pairs of (token, duration) based on the highest combined probabilities.
                # Note that indices are obtained in the flattened array.
                logp_topks, logp_topk_idxs = logp[:-1].topk(beam_k, dim=-1)  # topk of tokens without blank token
                durations_logp_topks, durations_logp_topk_idxs = durations_logp.topk(durations_beam_k, dim=-1)
                total_logp_topks, total_logp_topk_idxs = (
                    torch.cartesian_prod(durations_logp_topks, logp_topks).sum(dim=-1).topk(beam_k, dim=-1)
                )

                # Loop over pairs of (token, duration) with highest combined log prob
                for total_logp_topk, total_logp_topk_idx in zip(total_logp_topks, total_logp_topk_idxs):
                    # Restore indices from flattened array indices
                    token_idx = int(logp_topk_idxs[total_logp_topk_idx % beam_k])
                    duration_idx = int(durations_logp_topk_idxs[total_logp_topk_idx // beam_k])

                    duration = self.durations[duration_idx]
                    # Construct hypothesis for non-blank token
                    new_hyp = Hypothesis(
                        score=float(max_hyp.score + total_logp_topk),  # update score
                        y_sequence=max_hyp.y_sequence + [token_idx],  # update hypothesis sequence
                        dec_state=decoder_state,  # update decoder state
                        timestep=max_hyp.timestep + [time_idx + duration],  # update timesteps
                        length=encoded_lengths,
                        last_frame=max_hyp.last_frame + duration,
                    )  # update frame idx where last token appeared

                    # Update current frame hypotheses if duration is zero and future frame hypotheses otherwise
                    if duration == 0:
                        hyps.append(new_hyp)
                    else:
                        kept_hyps.append(new_hyp)

                # Update future frames with blank tokens
                # Note: blank token can have only non-zero duration
                for duration_idx in durations_logp_topk_idxs:
                    # If zero is the only duration in topk, switch to closest non-zero duration to continue
                    if duration_idx == self.zero_duration_idx:
                        if durations_logp_topk_idxs.shape[0] == 1:
                            duration_idx = self.min_non_zero_duration_idx
                        else:
                            continue

                    duration = self.durations[int(duration_idx)]
                    new_hyp = Hypothesis(
                        score=float(max_hyp.score + logp[self.blank] + durations_logp[duration_idx]),  # update score
                        y_sequence=max_hyp.y_sequence[:],  # no need to update sequence
                        dec_state=max_hyp.dec_state,  # no need to update decoder state
                        timestep=max_hyp.timestep[:],  # no need to update timesteps
                        length=encoded_lengths,
                        last_frame=max_hyp.last_frame + duration,
                    )  # update frame idx where last token appeared
                    kept_hyps.append(new_hyp)

                # Remove duplicate hypotheses.
                # If two consecutive blank tokens are predicted and their duration values sum up to the same number,
                # it will produce two hypotheses with the same token sequence but different scores.
                kept_hyps = self.remove_duplicate_hypotheses(kept_hyps)

                if len(hyps) > 0:
                    # Keep those hypothesis that have scores greater than next search generation
                    hyps_max = float(max(hyps, key=lambda x: x.score).score)
                    kept_most_prob = sorted(
                        [hyp for hyp in kept_hyps if hyp.score > hyps_max],
                        key=lambda x: x.score,
                    )
                    # If enough hypotheses have scores greater than next search generation,
                    # stop beam search.
                    if len(kept_most_prob) >= beam:
                        kept_hyps = kept_most_prob
                        break
                else:
                    # If there are no hypotheses in a current frame, keep only `beam` best hypotheses for the next search generation.
                    kept_hyps = sorted(kept_hyps, key=lambda x: x.score, reverse=True)[:beam]
        return self.sort_nbest(kept_hyps)

    def modified_adaptive_expansion_search(
        self,
        encoder_outputs: torch.Tensor,
        encoded_lengths: torch.Tensor,
        partial_hypotheses: Optional[Hypothesis] = None,
    ) -> List[Hypothesis]:
        """
        Modified Adaptive Exoansion Search algorithm for TDT models.
        Based on/modified from https://ieeexplore.ieee.org/document/9250505.
        Supports N-gram language model shallow fusion.

        Args:
            encoder_outputs: encoder outputs (batch, features, timesteps).
            encoded_lengths: lengths of the encoder outputs.
            partial_hypotheses: partial hypotheses.

        Returns:
            nbest_hyps: N-best decoding results
        """
        if partial_hypotheses is not None:
            raise NotImplementedError("Support for `partial_hypotheses` is not implemented.")

        beam = min(self.beam_size, self.vocab_size)
        duration_beam = min(self.max_candidates, len(self.durations))

        beam_state = self.decoder.initialize_state(
            torch.zeros(beam, device=encoder_outputs.device, dtype=encoder_outputs.dtype)
        )  # [L, B, H], [L, B, H] for LSTMS

        # Initialize first hypothesis for the beam (blank).
        start_hyp = Hypothesis(
            y_sequence=[self.blank],
            score=0.0,
            dec_state=self.decoder.batch_select_state(beam_state, 0),
            timestep=[-1],
            length=0,
            last_frame=0,
        )
        init_tokens = [start_hyp]

        # Cache decoder results to avoid duplicate computations.
        cache = {}

        # Decode a batch of beam states and scores
        beam_decoder_output, beam_state, _ = self.decoder.batch_score_hypothesis(init_tokens, cache, beam_state)
        state = self.decoder.batch_select_state(beam_state, 0)

        # Setup ngram LM:
        if self.ngram_lm:
            init_lm_state = kenlm.State()
            self.ngram_lm.BeginSentenceWrite(init_lm_state)

        # Initialize first hypothesis for the beam (blank) for kept hypotheses
        start_hyp_kept = Hypothesis(
            y_sequence=[self.blank],
            score=0.0,
            dec_state=state,
            dec_out=[beam_decoder_output[0]],
            timestep=[-1],
            length=0,
            last_frame=0,
        )
        if self.ngram_lm:
            start_hyp_kept.ngram_lm_state = init_lm_state
        kept_hyps = [start_hyp_kept]

        for time_idx in range(encoded_lengths):
            # Select current iteration hypotheses
            hyps = [x for x in kept_hyps if x.last_frame == time_idx]
            kept_hyps = [x for x in kept_hyps if x.last_frame > time_idx]

            if len(hyps) == 0:
                continue

            beam_encoder_output = encoder_outputs[:, time_idx : time_idx + 1]  # [1, 1, D]
            # Perform prefix search to update hypothesis scores.
            if self.zero_duration_idx != None:
                hyps = self.prefix_search(
                    sorted(hyps, key=lambda x: len(x.y_sequence), reverse=True),
                    beam_encoder_output,
                    prefix_alpha=self.maes_prefix_alpha,
                )  # type: List[Hypothesis]

            list_b = []  # List that contains the blank token emissions
            list_nb = []  # List that contains the non-zero duration non-blank token emissions
            # Repeat for number of mAES steps
            for n in range(self.maes_num_steps):
                # Pack the decoder logits for all current hypotheses
                beam_decoder_output = torch.stack([h.dec_out[-1] for h in hyps])  # [H, 1, D]

                # Extract the log probabilities
                beam_logits = self.joint.joint(beam_encoder_output, beam_decoder_output) / self.softmax_temperature
                beam_logp = torch.log_softmax(beam_logits[:, 0, 0, : -len(self.durations)], dim=-1)
                beam_duration_logp = torch.log_softmax(beam_logits[:, 0, 0, -len(self.durations) :], dim=-1)

                # Retrieve the top `max_candidades` most probable tokens and the top `duration_beam` most probable durations.
                # Then, select the top `max_candidates` pairs of (token, duration) based on the highest combined probabilities.
                # Note that indices are obtained in flattened array.
                beam_logp_topks, beam_idx_topks = beam_logp.topk(self.max_candidates, dim=-1)
                beam_duration_logp_topks, beam_duration_idx_topks = beam_duration_logp.topk(duration_beam, dim=-1)
                beam_total_logp = (beam_duration_logp_topks[:, :, None] + beam_logp_topks[:, None, :]).view(
                    len(hyps), -1
                )  # [B, MAX_CANDIDATES*DURATION_BEAM]
                beam_total_logp_topks, beam_total_logp_topk_idxs = beam_total_logp.topk(
                    self.max_candidates, dim=-1
                )  # [B, MAX_CANDIDATES]

                # Prune hypothesis to obtain k expansions
                beam_best_expansion_scores = beam_total_logp_topks.max(dim=-1, keepdim=True).values
                beam_masks = beam_total_logp_topks >= beam_best_expansion_scores - self.maes_expansion_gamma
                beam_kexpansions_idxs = [
                    sum_logp_topk_idxs[mask] for sum_logp_topk_idxs, mask in zip(beam_total_logp_topk_idxs, beam_masks)
                ]

                list_exp = []  # List that contains the hypothesis expansion
                for hyp_idx, hyp in enumerate(hyps):  # For all hypothesis
                    # Restore indices in logp and durations_logp arrays from flattened indices.
                    hyp_expansions = [
                        (
                            int(beam_idx_topks[hyp_idx][idx % self.max_candidates]),
                            int(beam_duration_idx_topks[hyp_idx][idx // self.max_candidates]),
                            float(beam_total_logp[hyp_idx][idx]),
                        )
                        for idx in beam_kexpansions_idxs[hyp_idx]
                    ]
                    for k, duration_idx, total_logp in hyp_expansions:  # For all expansions within this hypothesis
                        # Forcing blank token to have non-zero duration
                        # Possible duplicates are removed further
                        if (
                            k == self.blank
                            and self.zero_duration_idx != None
                            and duration_idx == self.zero_duration_idx
                        ):
                            duration_idx = int(self.min_non_zero_duration_idx)

                        duration = self.durations[duration_idx]

                        new_hyp = Hypothesis(
                            score=hyp.score + total_logp,
                            y_sequence=hyp.y_sequence[:],
                            dec_out=hyp.dec_out[:],
                            dec_state=hyp.dec_state,
                            timestep=hyp.timestep[:],
                            length=time_idx,
                            last_frame=int(hyp.last_frame + duration),
                        )

                        if self.ngram_lm:
                            new_hyp.ngram_lm_state = hyp.ngram_lm_state

                        # If the expansion was for blank
                        if k == self.blank:
                            list_b.append(new_hyp)
                        else:
                            new_hyp.y_sequence.append(int(k))
                            new_hyp.timestep.append(time_idx)

                            if self.ngram_lm:
                                lm_score, new_hyp.ngram_lm_state = self.compute_ngram_score(hyp.ngram_lm_state, int(k))
                                new_hyp.score += self.ngram_lm_alpha * lm_score

                            # If token duration is 0 adding to expansions list
                            if duration == 0:
                                list_exp.append(new_hyp)
                            else:
                                list_nb.append(new_hyp)

                # Update states for hypothesis that do not end with blank
                hyps_to_update = list_nb + list_exp
                if len(hyps_to_update) > 0:
                    # Initialize the beam states for the hypotheses in the expannsion list
                    beam_state = self.decoder.batch_initialize_states(
                        beam_state, [hyp.dec_state for hyp in hyps_to_update]
                    )

                    # Decode a batch of beam states and scores
                    beam_decoder_output, beam_state, _ = self.decoder.batch_score_hypothesis(
                        hyps_to_update,
                        cache,
                        beam_state,
                    )
                    for hyp_idx, hyp in enumerate(hyps_to_update):
                        # Preserve the decoder logits for the current beam
                        hyp.dec_out.append(beam_decoder_output[hyp_idx])
                        hyp.dec_state = self.decoder.batch_select_state(beam_state, hyp_idx)

                # If there were no token expansions in any of the hypotheses,
                # Early exit
                if not list_exp:
                    kept_hyps = kept_hyps + list_b + list_nb
                    kept_hyps = self.remove_duplicate_hypotheses(kept_hyps)
                    kept_hyps = sorted(kept_hyps, key=lambda x: x.score, reverse=True)[:beam]

                    break
                else:
                    # If this isn't the last mAES step
                    if n < (self.maes_num_steps - 1):
                        # Copy the expanded hypothesis for the next iteration
                        hyps = self.remove_duplicate_hypotheses(list_exp)
                    else:
                        # If this is the last mAES step add probabilities of the blank token to the end.
                        # Extract the log probabilities
                        beam_decoder_output = torch.stack([h.dec_out[-1] for h in list_exp])  # [H, 1, D]
                        beam_logits = (
                            self.joint.joint(beam_encoder_output, beam_decoder_output) / self.softmax_temperature
                        )
                        beam_logp = torch.log_softmax(beam_logits[:, 0, 0, : -len(self.durations)], dim=-1)

                        # Get most probable durations
                        beam_duration_logp = torch.log_softmax(beam_logits[:, 0, 0, -len(self.durations) :], dim=-1)
                        _, beam_max_duration_idx = torch.max(beam_duration_logp, dim=-1)

                        # For all expansions, add the score for the blank label
                        for hyp_idx, hyp in enumerate(list_exp):
                            # If zero duration was obtained, change to the closest non-zero duration
                            duration_idx = int(beam_max_duration_idx[hyp_idx])
                            if duration_idx == self.zero_duration_idx:
                                duration_idx = self.min_non_zero_duration_idx

                            total_logp = float(
                                beam_logp[hyp_idx, self.blank] + beam_duration_logp[hyp_idx, duration_idx]
                            )
                            hyp.score += total_logp
                            hyp.last_frame += self.durations[int(duration_idx)]

                        # Finally, update the kept hypothesis of sorted top Beam candidates
                        kept_hyps = kept_hyps + list_b + list_exp + list_nb
                        kept_hyps = self.remove_duplicate_hypotheses(kept_hyps)
                        kept_hyps = sorted(kept_hyps, key=lambda x: x.score, reverse=True)[:beam]

        # Sort the hypothesis with best scores
        return self.sort_nbest(kept_hyps)

    def remove_duplicate_hypotheses(self, hypotheses):
        """
        Removes hypotheses that have identical token sequences and lengths.
        Among duplicate hypotheses, only the one with the lowest score is kept.
        Duplicate hypotheses occur when two consecutive blank tokens are predicted,
        and their duration values sum up to the same number.

        Args:
            hypotheses: list of hypotheses.

        Returns:
            hypotheses: list if hypotheses without duplicates.
        """
        sorted_hyps = sorted(hypotheses, key=lambda x: x.score, reverse=True)
        kept_hyps = []
        for hyp in sorted_hyps:
            is_present = False
            for kept_hyp in kept_hyps:
                if kept_hyp.y_sequence == hyp.y_sequence and kept_hyp.last_frame == hyp.last_frame:
                    is_present = True
                    break
            if not is_present:
                kept_hyps.append(hyp)
        return kept_hyps

    def set_decoding_type(self, decoding_type: str):
        # Please check train_kenlm.py in scripts/asr_language_modeling/ to find out why we need
        # TOKEN_OFFSET for BPE-based models
        if decoding_type == 'subword':
            from nemo.collections.asr.parts.submodules.ctc_beam_decoding import DEFAULT_TOKEN_OFFSET

            self.token_offset = DEFAULT_TOKEN_OFFSET

    def prefix_search(
        self, hypotheses: List[Hypothesis], encoder_output: torch.Tensor, prefix_alpha: int
    ) -> List[Hypothesis]:
        """
        Performs a prefix search and updates the scores of the hypotheses in place.
        Based on https://arxiv.org/pdf/1211.3711.pdf.

        Args:
            hypotheses: a list of hypotheses sorted by the length from the longest to the shortest.
            encoder_output: encoder output.
            prefix_alpha: maximum allowable length difference between hypothesis and a prefix.

        Returns:
            hypotheses: list of hypotheses with updated scores.
        """
        # Iterate over hypotheses.
        for curr_idx, curr_hyp in enumerate(hypotheses[:-1]):
            # For each hypothesis, iterate over the subsequent hypotheses.
            # If a hypothesis is a prefix of the current one, update current score.
            for pref_hyp in hypotheses[(curr_idx + 1) :]:
                curr_hyp_length = len(curr_hyp.y_sequence)
                pref_hyp_length = len(pref_hyp.y_sequence)

                if (
                    is_prefix(curr_hyp.y_sequence, pref_hyp.y_sequence)
                    and (curr_hyp_length - pref_hyp_length) <= prefix_alpha
                ):
                    # Compute the score of the first token that follows the prefix hypothesis tokens in current hypothesis.
                    # Use the decoder output, which is stored in the prefix hypothesis.
                    logits = self.joint.joint(encoder_output, pref_hyp.dec_out[-1]) / self.softmax_temperature
                    logp = torch.log_softmax(logits[0, 0, 0, : -len(self.durations)], dim=-1)
                    duration_logp = torch.log_softmax(logits[0, 0, 0, -len(self.durations) :], dim=-1)
                    curr_score = pref_hyp.score + float(
                        logp[curr_hyp.y_sequence[pref_hyp_length]] + duration_logp[self.zero_duration_idx]
                    )

                    if self.ngram_lm:
                        lm_score, next_state = self.compute_ngram_score(
                            pref_hyp.ngram_lm_state, int(curr_hyp.y_sequence[pref_hyp_length])
                        )
                        curr_score += self.ngram_lm_alpha * lm_score

                    for k in range(pref_hyp_length, (curr_hyp_length - 1)):
                        # Compute the score of the next token.
                        # Approximate decoder output with the one that is stored in current hypothesis.
                        logits = self.joint.joint(encoder_output, curr_hyp.dec_out[k]) / self.softmax_temperature
                        logp = torch.log_softmax(logits[0, 0, 0, : -len(self.durations)], dim=-1)
                        duration_logp = torch.log_softmax(logits[0, 0, 0, -len(self.durations) :], dim=-1)
                        curr_score += float(logp[curr_hyp.y_sequence[k + 1]] + duration_logp[self.zero_duration_idx])

                        if self.ngram_lm:
                            lm_score, next_state = self.compute_ngram_score(
                                next_state, int(curr_hyp.y_sequence[k + 1])
                            )
                            curr_score += self.ngram_lm_alpha * lm_score

                    # Update current hypothesis score
                    curr_hyp.score = np.logaddexp(curr_hyp.score, curr_score)
        return hypotheses

    def compute_ngram_score(self, current_lm_state: "kenlm.State", label: int) -> Tuple[float, "kenlm.State"]:
        """
        Computes the score for KenLM Ngram language model.

        Args:
            current_lm_state: current state of the KenLM language model.
            label: next label.

        Returns:
            lm_score: score for `label`.
        """
        if self.token_offset:
            label = chr(label + self.token_offset)
        else:
            label = str(label)

        next_state = kenlm.State()
        lm_score = self.ngram_lm.BaseScore(current_lm_state, label, next_state)
        lm_score *= 1.0 / np.log10(np.e)

        return lm_score, next_state

    def sort_nbest(self, hyps: List[Hypothesis]) -> List[Hypothesis]:
        """Sort hypotheses by score or score given sequence length.

        Args:
            hyps: list of hypotheses

        Return:
            hyps: sorted list of hypotheses
        """
        if self.score_norm:
            return sorted(hyps, key=lambda x: x.score / len(x.y_sequence), reverse=True)
        else:
            return sorted(hyps, key=lambda x: x.score, reverse=True)<|MERGE_RESOLUTION|>--- conflicted
+++ resolved
@@ -356,10 +356,7 @@
 
         beam = min(self.beam_size, self.vocab_size)
         beam_k = min(beam, (self.vocab_size - 1))
-<<<<<<< HEAD
         durations_beam_k = min(beam, len(self.durations))
-=======
->>>>>>> e748171a
 
         # Initialize zero vector states.
         decoder_state = self.decoder.initialize_state(encoder_outputs)
