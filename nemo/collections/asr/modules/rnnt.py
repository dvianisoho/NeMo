--- conflicted
+++ resolved
@@ -376,27 +376,6 @@
 
         return state_list
 
-<<<<<<< HEAD
-    def batch_replace_states(
-        self,
-        src_states: Optional[List[torch.Tensor]],
-        src_mask_or_indices: torch.Tensor,
-        dst_states: Optional[List[torch.Tensor]],
-        dst_mask_or_indices: torch.Tensor,
-    ):
-        if src_states is None or dst_states is None:
-            # NB: it is important for torch.jit that the state has an optional type consistent with other code
-            # So, we have to check this and always annotate with Optional[List[torch.Tensor]]
-            return  # nothing to replace
-        dst_states[0][dst_mask_or_indices] = src_states[0][src_mask_or_indices]
-
-    def batch_replace_states_mask(
-        self, src_states: list[torch.Tensor], dst_states: list[torch.Tensor], mask: torch.Tensor,
-    ):
-        torch.where(mask.unsqueeze(-1), src_states[0], dst_states[0], out=dst_states[0])
-
-    def batch_split_states(self, batch_states: list[torch.Tensor]) -> list[list[torch.Tensor]]:
-=======
     def batch_replace_states_mask(
         self, src_states: list[torch.Tensor], dst_states: list[torch.Tensor], mask: torch.Tensor,
     ):
@@ -409,7 +388,6 @@
         Split states into a list of states.
         Useful for splitting the final state for converting results of the decoding algorithm to Hypothesis class.
         """
->>>>>>> 85e55911
         return [sub_state.split(1, dim=0) for sub_state in batch_states]
 
     def batch_copy_states(
@@ -1079,35 +1057,15 @@
 
         return state_list
 
-<<<<<<< HEAD
-    def batch_replace_states(
-        self,
-        src_states: Tuple[torch.Tensor, torch.Tensor],
-        src_mask_or_indices: torch.Tensor,
-        dst_states: Tuple[torch.Tensor, torch.Tensor],
-        dst_mask_or_indices: torch.Tensor,
-    ):
-        # TODO: why do we need to cast?
-        #  with bfloat16 the initialize_state returns bfloat16, but lstm returns float16
-        dst_states[0][:, dst_mask_or_indices] = src_states[0][:, src_mask_or_indices].to(dst_states[0].dtype)
-        dst_states[1][:, dst_mask_or_indices] = src_states[1][:, src_mask_or_indices].to(dst_states[1].dtype)
-
-=======
->>>>>>> 85e55911
     def batch_replace_states_mask(
         self,
         src_states: Tuple[torch.Tensor, torch.Tensor],
         dst_states: Tuple[torch.Tensor, torch.Tensor],
         mask: torch.Tensor,
     ):
-<<<<<<< HEAD
-        # TODO: why do we need to cast?
-        #  with bfloat16 the initialize_state returns bfloat16, but lstm returns float16
-=======
         """Replace states in dst_states with states from src_states using the mask"""
         # same as `dst_states[i][mask] = src_states[i][mask]`, but non-blocking
         # we need to cast, since LSTM is calculated in fp16 even if autocast to bfloat16 is enabled
->>>>>>> 85e55911
         dtype = dst_states[0].dtype
         torch.where(mask.unsqueeze(0).unsqueeze(-1), src_states[0].to(dtype), dst_states[0], out=dst_states[0])
         torch.where(mask.unsqueeze(0).unsqueeze(-1), src_states[1].to(dtype), dst_states[1], out=dst_states[1])
@@ -1115,13 +1073,10 @@
     def batch_split_states(
         self, batch_states: Tuple[torch.Tensor, torch.Tensor]
     ) -> list[Tuple[torch.Tensor, torch.Tensor]]:
-<<<<<<< HEAD
-=======
         """
         Split states into a list of states.
         Useful for splitting the final state for converting results of the decoding algorithm to Hypothesis class.
         """
->>>>>>> 85e55911
         return list(zip(batch_states[0].split(1, dim=1), batch_states[1].split(1, dim=1)))
 
     def batch_copy_states(
