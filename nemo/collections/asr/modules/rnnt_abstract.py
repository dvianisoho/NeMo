# Copyright (c) 2020, NVIDIA CORPORATION.  All rights reserved.
#
# Licensed under the Apache License, Version 2.0 (the "License");
# you may not use this file except in compliance with the License.
# You may obtain a copy of the License at
#
#     http://www.apache.org/licenses/LICENSE-2.0
#
# Unless required by applicable law or agreed to in writing, software
# distributed under the License is distributed on an "AS IS" BASIS,
# WITHOUT WARRANTIES OR CONDITIONS OF ANY KIND, either express or implied.
# See the License for the specific language governing permissions and
# limitations under the License.
from abc import ABC, abstractmethod
from typing import Any, Dict, List, Optional, Tuple

import torch

from nemo.collections.asr.parts.utils.rnnt_utils import Hypothesis
from nemo.core import NeuralModule


class AbstractRNNTJoint(NeuralModule, ABC):
    """
    An abstract RNNT Joint framework, which can possibly integrate with GreedyRNNTInfer and BeamRNNTInfer classes.
    Represents the abstract RNNT Joint network, which accepts the acoustic model and prediction network
    embeddings in order to compute the joint of the two prior to decoding the output sequence.
    """

    @abstractmethod
    def joint_after_projection(self, f: torch.Tensor, g: torch.Tensor) -> Any:
        """
        Compute the joint step of the network after the projection step.
        Args:
            f: Output of the Encoder model after projection. A torch.Tensor of shape [B, T, H]
            g: Output of the Decoder model (Prediction Network) after projection. A torch.Tensor of shape [B, U, H]

        Returns:
            Logits / log softmaxed tensor of shape (B, T, U, V + 1).
            Arbitrary return type, preferably torch.Tensor, but not limited to (e.g., see HatJoint)
        """
        raise NotImplementedError()

    @abstractmethod
    def project_encoder(self, encoder_output: torch.Tensor) -> torch.Tensor:
        """
        Project the encoder output to the joint hidden dimension.

        Args:
            encoder_output: A torch.Tensor of shape [B, T, D]

        Returns:
            A torch.Tensor of shape [B, T, H]
        """
        raise NotImplementedError()

    @abstractmethod
    def project_prednet(self, prednet_output: torch.Tensor) -> torch.Tensor:
        """
        Project the Prediction Network (Decoder) output to the joint hidden dimension.

        Args:
            prednet_output: A torch.Tensor of shape [B, U, D]

        Returns:
            A torch.Tensor of shape [B, U, H]
        """
        raise NotImplementedError()

    def joint(self, f: torch.Tensor, g: torch.Tensor) -> torch.Tensor:
        """
        Compute the joint step of the network.

        Here,
        B = Batch size
        T = Acoustic model timesteps
        U = Target sequence length
        H1, H2 = Hidden dimensions of the Encoder / Decoder respectively
        H = Hidden dimension of the Joint hidden step.
        V = Vocabulary size of the Decoder (excluding the RNNT blank token).

        NOTE:
            The implementation of this model is slightly modified from the original paper.
            The original paper proposes the following steps :
            (enc, dec) -> Expand + Concat + Sum [B, T, U, H1+H2] -> Forward through joint hidden [B, T, U, H] -- *1
            *1 -> Forward through joint final [B, T, U, V + 1].

            We instead split the joint hidden into joint_hidden_enc and joint_hidden_dec and act as follows:
            enc -> Forward through joint_hidden_enc -> Expand [B, T, 1, H] -- *1
            dec -> Forward through joint_hidden_dec -> Expand [B, 1, U, H] -- *2
            (*1, *2) -> Sum [B, T, U, H] -> Forward through joint final [B, T, U, V + 1].

        Args:
            f: Output of the Encoder model. A torch.Tensor of shape [B, T, H1]
            g: Output of the Decoder model. A torch.Tensor of shape [B, U, H2]

        Returns:
            Logits / log softmaxed tensor of shape (B, T, U, V + 1).
        """
        return self.joint_after_projection(self.project_encoder(f), self.project_prednet(g))

    @property
    def num_classes_with_blank(self):
        raise NotImplementedError()

    @property
    def num_extra_outputs(self):
        raise NotImplementedError()


class AbstractRNNTDecoder(NeuralModule, ABC):
    """
    An abstract RNNT Decoder framework, which can possibly integrate with GreedyRNNTInfer and BeamRNNTInfer classes.
    Represents the abstract RNNT Prediction/Decoder stateful network, which performs autoregressive decoding
    in order to construct the output sequence.

    Args:
        vocab_size: Size of the vocabulary, excluding the RNNT blank token.
        blank_idx: Index of the blank token. Can be 0 or size(vocabulary).
        blank_as_pad: Bool flag, whether to allocate an additional token in the Embedding layer
            of this module in order to treat all RNNT `blank` tokens as pad tokens, thereby letting
            the Embedding layer batch tokens more efficiently.

            It is mandatory to use this for certain Beam RNNT Infer methods - such as TSD, ALSD.
            It is also more efficient to use greedy batch decoding with this flag.
    """

    def __init__(self, vocab_size, blank_idx, blank_as_pad):
        super().__init__()

        self.vocab_size = vocab_size
        self.blank_idx = blank_idx  # first or last index of vocabulary
        self.blank_as_pad = blank_as_pad

        if blank_idx not in [0, vocab_size]:
            raise ValueError("`blank_idx` must be either 0 or the final token of the vocabulary")

    @abstractmethod
    def predict(
        self,
        y: Optional[torch.Tensor] = None,
        state: Optional[torch.Tensor] = None,
        add_sos: bool = False,
        batch_size: Optional[int] = None,
    ) -> Tuple[torch.Tensor, List[torch.Tensor]]:
        """
        Stateful prediction of scores and state for a (possibly null) tokenset.
        This method takes various cases into consideration :
        - No token, no state - used for priming the RNN
        - No token, state provided - used for blank token scoring
        - Given token, states - used for scores + new states

        Here:
        B - batch size
        U - label length
        H - Hidden dimension size of RNN
        L - Number of RNN layers

        Args:
            y: Optional torch tensor of shape [B, U] of dtype long which will be passed to the Embedding.
                If None, creates a zero tensor of shape [B, 1, H] which mimics output of pad-token on Embedding.

            state: An optional list of states for the RNN. Eg: For LSTM, it is the state list length is 2.
                Each state must be a tensor of shape [L, B, H].
                If None, and during training mode and `random_state_sampling` is set, will sample a
                normal distribution tensor of the above shape. Otherwise, None will be passed to the RNN.

            add_sos: bool flag, whether a zero vector describing a "start of signal" token should be
                prepended to the above "y" tensor. When set, output size is (B, U + 1, H).

            batch_size: An optional int, specifying the batch size of the `y` tensor.
                Can be infered if `y` and `state` is None. But if both are None, then batch_size cannot be None.

        Returns:
            A tuple  (g, hid) such that -

            If add_sos is False:
                g: (B, U, H)
                hid: (h, c) where h is the final sequence hidden state and c is the final cell state:
                    h (tensor), shape (L, B, H)
                    c (tensor), shape (L, B, H)

            If add_sos is True:
                g: (B, U + 1, H)
                hid: (h, c) where h is the final sequence hidden state and c is the final cell state:
                    h (tensor), shape (L, B, H)
                    c (tensor), shape (L, B, H)

        """
        raise NotImplementedError()

    @abstractmethod
    def initialize_state(self, y: torch.Tensor) -> List[torch.Tensor]:
        """
        Initialize the state of the RNN layers, with same dtype and device as input `y`.

        Args:
            y: A torch.Tensor whose device the generated states will be placed on.

        Returns:
            List of torch.Tensor, each of shape [L, B, H], where
                L = Number of RNN layers
                B = Batch size
                H = Hidden size of RNN.
        """
        raise NotImplementedError()

    @abstractmethod
    def score_hypothesis(
        self, hypothesis: Hypothesis, cache: Dict[Tuple[int], Any]
    ) -> Tuple[torch.Tensor, List[torch.Tensor], torch.Tensor]:
        """
        Similar to the predict() method, instead this method scores a Hypothesis during beam search.
        Hypothesis is a dataclass representing one hypothesis in a Beam Search.

        Args:
            hypothesis: Refer to rnnt_utils.Hypothesis.
            cache: Dict which contains a cache to avoid duplicate computations.

        Returns:
            Returns a tuple (y, states, lm_token) such that:
            y is a torch.Tensor of shape [1, 1, H] representing the score of the last token in the Hypothesis.
            state is a list of RNN states, each of shape [L, 1, H].
            lm_token is the final integer token of the hypothesis.
        """
        raise NotImplementedError()

    def batch_score_hypothesis(
<<<<<<< HEAD
        self, hypotheses: List[Hypothesis], cache: Dict[Tuple[int], Any],
=======
        self, hypotheses: List[Hypothesis], cache: Dict[Tuple[int], Any]
>>>>>>> 98ebb9f4
    ) -> Tuple[torch.Tensor, List[torch.Tensor], torch.Tensor]:
        """
        Used for batched beam search algorithms. Similar to score_hypothesis method.

        Args:
            hypothesis: List of Hypotheses. Refer to rnnt_utils.Hypothesis.
            cache: Dict which contains a cache to avoid duplicate computations.

        Returns:
            Returns a tuple (batch_dec_out, batch_dec_states) such that:
                batch_dec_out: a list of torch.Tensor [1, H] representing the prediction network outputs for the last tokens in the Hypotheses.
                batch_dec_states: a list of list of RNN states, each of shape [L, B, H]. Represented as B x List[states].
        """
        raise NotImplementedError()

<<<<<<< HEAD
    def batch_stack_states(self, batch_states: List[torch.Tensor], decoder_states: List[List[torch.Tensor]]):
=======
    def batch_stack_states(self, decoder_states: List[List[torch.Tensor]]):
>>>>>>> 98ebb9f4
        """
        Creates a stacked decoder states to be passed to prediction network

        Args:
            decoder_states (list of list of list of torch.Tensor): list of decoder states
                [B, L, 1, H]
                    - B: Batch size.
                    - L: Number of layers in prediction RNN (e.g., for LSTM, this is 2: hidden and cell states).
                    - H: Dimensionality of the hidden state.

        Returns:
            batch_states (list of torch.Tensor): batch of decoder states
                [L x torch.Tensor[1 x B x H]
        """
        raise NotImplementedError()

    def batch_select_state(self, batch_states: List[torch.Tensor], idx: int) -> List[List[torch.Tensor]]:
        """Get decoder state from batch of states, for given id.

        Args:
            batch_states (list): batch of decoder states
                ([L x (B, H)], [L x (B, H)])

            idx (int): index to extract state from batch of states

        Returns:
            (tuple): decoder states for given id
                ([L x (1, H)], [L x (1, H)])
        """
        raise NotImplementedError()

    @classmethod
    def batch_replace_states_mask(
        cls,
        src_states: list[torch.Tensor],
        dst_states: list[torch.Tensor],
        mask: torch.Tensor,
    ):
        """Replace states in dst_states with states from src_states using the mask, in a way that does not synchronize with the CPU"""
        raise NotImplementedError()

    @classmethod
    def batch_replace_states_all(
        cls,
        src_states: list[torch.Tensor],
        dst_states: list[torch.Tensor],
    ):
        """Replace states in dst_states with states from src_states"""
        raise NotImplementedError()

    def batch_split_states(self, batch_states: list[torch.Tensor]) -> list[list[torch.Tensor]]:
        """
        Split states into a list of states.
        Useful for splitting the final state for converting results of the decoding algorithm to Hypothesis class.
        """
        raise NotImplementedError()

    def batch_concat_states(self, batch_states: List[List[torch.Tensor]]) -> List[torch.Tensor]:
        """Concatenate a batch of decoder state to a packed state.

        Args:
            batch_states (list): batch of decoder states
                B x ([L x (H)], [L x (H)])

        Returns:
            (tuple): decoder states
                (L x B x H, L x B x H)
        """
        raise NotImplementedError()

    def batch_copy_states(
        self,
        old_states: List[torch.Tensor],
        new_states: List[torch.Tensor],
        ids: List[int],
        value: Optional[float] = None,
    ) -> List[torch.Tensor]:
        """Copy states from new state to old state at certain indices.

        Args:
            old_states(list): packed decoder states
                (L x B x H, L x B x H)

            new_states: packed decoder states
                (L x B x H, L x B x H)

            ids (list): List of indices to copy states at.

            value (optional float): If a value should be copied instead of a state slice, a float should be provided

        Returns:
            batch of decoder states with partial copy at ids (or a specific value).
                (L x B x H, L x B x H)
        """
        raise NotImplementedError()

    def mask_select_states(self, states: Any, mask: torch.Tensor) -> Any:
        """
        Return states by mask selection
        Args:
            states: states for the batch (preferably a list of tensors, but not limited to)
            mask: boolean mask for selecting states; batch dimension should be the same as for states

        Returns:
            states filtered by mask (same type as `states`)
        """
        raise NotImplementedError()<|MERGE_RESOLUTION|>--- conflicted
+++ resolved
@@ -226,11 +226,7 @@
         raise NotImplementedError()
 
     def batch_score_hypothesis(
-<<<<<<< HEAD
-        self, hypotheses: List[Hypothesis], cache: Dict[Tuple[int], Any],
-=======
         self, hypotheses: List[Hypothesis], cache: Dict[Tuple[int], Any]
->>>>>>> 98ebb9f4
     ) -> Tuple[torch.Tensor, List[torch.Tensor], torch.Tensor]:
         """
         Used for batched beam search algorithms. Similar to score_hypothesis method.
@@ -246,11 +242,7 @@
         """
         raise NotImplementedError()
 
-<<<<<<< HEAD
-    def batch_stack_states(self, batch_states: List[torch.Tensor], decoder_states: List[List[torch.Tensor]]):
-=======
     def batch_stack_states(self, decoder_states: List[List[torch.Tensor]]):
->>>>>>> 98ebb9f4
         """
         Creates a stacked decoder states to be passed to prediction network
 
