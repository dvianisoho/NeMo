# Copyright (c) 2024, NVIDIA CORPORATION.  All rights reserved.
#
# Licensed under the Apache License, Version 2.0 (the "License");
# you may not use this file except in compliance with the License.
# You may obtain a copy of the License at
#
#     http://www.apache.org/licenses/LICENSE-2.0
#
# Unless required by applicable law or agreed to in writing, software
# distributed under the License is distributed on an "AS IS" BASIS,
# WITHOUT WARRANTIES OR CONDITIONS OF ANY KIND, either express or implied.
# See the License for the specific language governing permissions and
# limitations under the License.

import json
import os
from copy import deepcopy
from pathlib import Path
from typing import TYPE_CHECKING, Any, Callable, Optional, Union

import nemo_run as run
import pytorch_lightning as pl
import torch
from typing_extensions import Annotated

import nemo.lightning as nl
from nemo.lightning import AutoResume, NeMoLogger, OptimizerModule, Trainer, io
from nemo.lightning.pytorch.callbacks import PEFT, ModelTransform
from nemo.utils import logging

if TYPE_CHECKING:
    from megatron.core.inference.common_inference_params import CommonInferenceParams
    from megatron.core.inference.inference_request import InferenceRequest


TokenizerType = Any


@run.cli.entrypoint(namespace="llm")
def train(
    model: pl.LightningModule,
    data: pl.LightningDataModule,
    trainer: Trainer,
    log: Annotated[Optional[NeMoLogger], run.Config[NeMoLogger]] = None,
    resume: Annotated[Optional[AutoResume], run.Config[AutoResume]] = None,
    optim: Optional[OptimizerModule] = None,
    tokenizer: Optional[TokenizerType] = None,
    model_transform: Optional[Union[PEFT, ModelTransform, Callable]] = None,
    # TODO: Fix export export: Optional[str] = None,
) -> Path:
    """
    Trains a model using the specified data and trainer, with optional tokenizer, source, and export.

    Args:
        model (pl.LightningModule): The model to be trained.
        data (pl.LightningDataModule): The data module containing training data.
        trainer (Trainer): The trainer instance configured with a MegatronStrategy.
        log (NeMoLogger): A nemologger instance.
        resume (Optional[Union[AutoResume, Resume]]): Resume training from a checkpoint.
        optim (Optional[OptimizerModule]): The optimizer module to be used. If not provided, the default optimizer
            from the model will be used.
        tokenizer (Optional[TokenizerType]): Tokenizer setting to be applied. Can be 'data' or 'model' or an instance of TokenizerSpec.
        export (Optional[str]): Filename to save the exported checkpoint after training.
        model_transform (Optional[Union[Callable[[nn.Module], nn.Module], PEFT]]): A model transform to be applied.

    Returns
    -------
        Path: The directory path where training artifacts are saved.

    Examples
    --------
        >>> from nemo.collections import llm
        >>> from nemo import lightning as nl
        >>> model = llm.MistralModel()
        >>> data = llm.SquadDataModule(seq_length=4096, global_batch_size=16, micro_batch_size=2)
        >>> precision = nl.MegatronMixedPrecision(precision="bf16-mixed")
        >>> trainer = nl.Trainer(strategy=nl.MegatronStrategy(tensor_model_parallel_size=2), plugins=precision)
        >>> train(model, data, trainer, tokenizer="data")
        PosixPath('/path/to/log_dir')
    """
    app_state = _setup(
        model=model,
        data=data,
        trainer=trainer,
        log=log,
        resume=resume,
        optim=optim,
        tokenizer=tokenizer,
        model_transform=model_transform,
    )

    trainer.fit(model, data)

    return app_state.exp_dir


@run.cli.entrypoint(namespace="llm")
def pretrain(
    model: pl.LightningModule,
    data: pl.LightningDataModule,
    trainer: Trainer,
    log: Annotated[Optional[NeMoLogger], run.Config[NeMoLogger]] = None,
    resume: Annotated[Optional[AutoResume], run.Config[AutoResume]] = None,
    optim: Optional[OptimizerModule] = None,
) -> Path:
    """
    Pretrains a model using the specified data and trainer, with optional logging, resuming, and optimization.

    This function is a wrapper around the `train` function, specifically configured for pretraining tasks.
    Note, by default it will use the tokenizer from the model.

    Args:
        model (pl.LightningModule): The model to be pretrained.
        data (pl.LightningDataModule): The data module containing pretraining data.
        trainer (Trainer): The trainer instance configured with a MegatronStrategy.
        log (NeMoLogger): A nemologger instance.
        resume (Optional[AutoResume]): Resume training from a checkpoint.
        optim (Optional[OptimizerModule]): The optimizer module to be used. If not provided, the default
            optimizer from the model will be used.

    Returns:
        Path: The directory path where pretraining artifacts are saved.

    Examples:
        >>> from nemo.collections import llm
        >>> from nemo import lightning as nl
        >>> model = llm.MistralModel()
        >>> data = llm.PretrainingDataModule(paths=[...], seq_length=4096, global_batch_size=16, micro_batch_size=2)
        >>> precision = nl.MegatronMixedPrecision(precision="bf16-mixed")
        >>> trainer = nl.Trainer(strategy=nl.MegatronStrategy(tensor_model_parallel_size=2), plugins=precision)
        >>> llm.pretrain(model, data, trainer)
        PosixPath('/path/to/log_dir')
    """
    return train(
        model=model,
        data=data,
        trainer=trainer,
        log=log,
        resume=resume,
        optim=optim,
        tokenizer="data",
    )


@run.cli.entrypoint(namespace="llm")
def finetune(
    model: pl.LightningModule,
    data: pl.LightningDataModule,
    trainer: Trainer,
    log: Annotated[Optional[NeMoLogger], run.Config[NeMoLogger]] = None,
    resume: Annotated[Optional[AutoResume], run.Config[AutoResume]] = None,
    optim: Optional[OptimizerModule] = None,
    peft: Optional[Union[PEFT, ModelTransform, Callable]] = None,
) -> Path:
    """
    Finetunes a model using the specified data and trainer, with optional logging, resuming, and PEFT.

    Note, by default it will use the tokenizer from the model.

    Args:
        model (pl.LightningModule): The model to be finetuned.
        data (pl.LightningDataModule): The data module containing finetuning data.
        trainer (Trainer): The trainer instance configured with a MegatronStrategy.
        log (NeMoLogger): A nemologger instance.
        resume (Optional[AutoResume]): Resume training from a checkpoint.
        optim (Optional[OptimizerModule]): The optimizer module to be used. If not provided, the default
            optimizer from the model will be used.
        peft (Optional[PEFT]): A PEFT (Parameter-Efficient Fine-Tuning) configuration to be applied.

    Returns:
        Path: The directory path where finetuning artifacts are saved.

    Examples:
        >>> from nemo.collections import llm
        >>> from nemo import lightning as nl
        >>> model = llm.MistralModel()
        >>> data = llm.SquadDataModule(seq_length=4096, global_batch_size=16, micro_batch_size=2)
        >>> precision = nl.MegatronMixedPrecision(precision="bf16-mixed")
        >>> trainer = nl.Trainer(strategy=nl.MegatronStrategy(tensor_model_parallel_size=2), plugins=precision)
        >>> finetune(model, data, trainer, peft=llm.peft.LoRA()])
        PosixPath('/path/to/log_dir')
    """

    return train(
        model=model,
        data=data,
        trainer=trainer,
        log=log,
        resume=resume,
        optim=optim,
        tokenizer="model",
        model_transform=peft,
    )


@run.cli.entrypoint(namespace="llm")
def validate(
    model: pl.LightningModule,
    data: pl.LightningDataModule,
    trainer: Trainer,
    log: Annotated[Optional[NeMoLogger], run.Config[NeMoLogger]] = None,
    resume: Annotated[Optional[AutoResume], run.Config[AutoResume]] = None,
    optim: Optional[OptimizerModule] = None,
    tokenizer: Optional[TokenizerType] = None,
    model_transform: Optional[Union[PEFT, ModelTransform, Callable]] = None,
) -> Path:
    """
    Validates a model using the specified data and trainer, with optional logging, resuming, and model transformations.

    Args:
        model (pl.LightningModule): The model to be validated.
        data (pl.LightningDataModule): The data module containing validation data.
        trainer (Trainer): The trainer instance configured with a MegatronStrategy.
        log (NeMoLogger): A nemologger instance.
        resume (Optional[AutoResume]): Resume from a checkpoint for validation.
        optim (Optional[OptimizerModule]): The optimizer module to be used. If not provided, the default optimizer
            from the model will be used.
        tokenizer (Optional[TokenizerType]): Tokenizer setting to be applied. Can be 'data' or 'model' or an instance of TokenizerSpec.
        model_transform (Optional[Union[Callable[[nn.Module], nn.Module], PEFT]]): A model transform to be applied.

    Returns:
        Path: The directory path where validation artifacts are saved.

    Examples:
        >>> from nemo.collections import llm
        >>> from nemo import lightning as nl
        >>> model = llm.MistralModel()
        >>> data = llm.SquadDataModule(seq_length=4096, global_batch_size=16, micro_batch_size=2)
        >>> precision = nl.MegatronMixedPrecision(precision="bf16-mixed")
        >>> trainer = nl.Trainer(strategy=nl.MegatronStrategy(tensor_model_parallel_size=2), plugins=precision)
        >>> validate(model, data, trainer, tokenizer="data")
        PosixPath('/path/to/log_dir')
    """
    app_state = _setup(
        model=model,
        data=data,
        trainer=trainer,
        log=log,
        resume=resume,
        optim=optim,
        tokenizer=tokenizer,
        model_transform=model_transform,
    )

    trainer.validate(model, data)

    return app_state.exp_dir


def get_trtllm_deployable(
    nemo_checkpoint,
    model_type,
    triton_model_repository,
    num_gpus,
    tensor_parallelism_size,
    pipeline_parallelism_size,
    max_input_len,
    max_output_len,
    max_batch_size,
    dtype,
):
    from nemo.export.tensorrt_llm import TensorRTLLM

    if triton_model_repository is None:
        trt_llm_path = "/tmp/trt_llm_model_dir/"
        Path(trt_llm_path).mkdir(parents=True, exist_ok=True)
    else:
        trt_llm_path = triton_model_repository

    if nemo_checkpoint is None and triton_model_repository is None:
        raise ValueError(
            "The provided model repository is not a valid TensorRT-LLM model "
            "directory. Please provide a --nemo_checkpoint or a TensorRT-LLM engine."
        )

    if nemo_checkpoint is None and not os.path.isdir(triton_model_repository):
        raise ValueError(
            "The provided model repository is not a valid TensorRT-LLM model "
            "directory. Please provide a --nemo_checkpoint or a valid TensorRT-LLM engine."
        )

    if nemo_checkpoint is not None and model_type is None:
        raise ValueError("Model type is required to be defined if a nemo checkpoint is provided.")

    trt_llm_exporter = TensorRTLLM(
        model_dir=trt_llm_path,
        load_model=(nemo_checkpoint is None),
    )

    if nemo_checkpoint is not None:
        try:
            logging.info("Export operation will be started to export the nemo checkpoint to TensorRT-LLM.")
            trt_llm_exporter.export(
                nemo_checkpoint_path=nemo_checkpoint,
                model_type=model_type,
                n_gpus=num_gpus,
                tensor_parallelism_size=tensor_parallelism_size,
                pipeline_parallelism_size=pipeline_parallelism_size,
                max_input_len=max_input_len,
                max_output_len=max_output_len,
                max_batch_size=max_batch_size,
                dtype=dtype,
            )
        except Exception as error:
            raise RuntimeError("An error has occurred during the model export. Error message: " + str(error))

    return trt_llm_exporter


def store_args_to_json(triton_http_address, triton_port, triton_request_timeout, openai_format_response):
    args_dict = {
        "triton_service_ip": triton_http_address,
        "triton_service_port": triton_port,
        "triton_request_timeout": triton_request_timeout,
        "openai_format_response": openai_format_response,
    }
    with open("nemo/deploy/service/config.json", "w") as f:
        json.dump(args_dict, f)


@run.cli.entrypoint(namespace="llm")
def deploy(
    nemo_checkpoint: Path = None,
    model_type: str = "llama",
    triton_model_name: str = "xxx",
    triton_model_version: Optional[int] = 1,
    triton_port: int = 8080,
    triton_http_address: str = "0.0.0.0",
    triton_request_timeout: int = 60,
    triton_model_repository: Path = None,
    num_gpus: int = 1,
    tensor_parallelism_size: int = 1,
    pipeline_parallelism_size: int = 1,
    dtype: str = "bfloat16",
    max_input_len: int = 256,
    max_output_len: int = 256,
    max_batch_size: int = 8,
    start_rest_service: bool = False,
    rest_service_http_address: str = "0.0.0.0",
    rest_service_port: int = 8000,
    openai_format_response: bool = False,
):
    from nemo.deploy import DeployPyTriton

    if start_rest_service:
        if triton_port == rest_service_port:
            logging.error("REST service port and Triton server port cannot use the same port.")
            return
        # Store triton ip, port and other args relevant for REST API in config.json to be accessible by rest_model_api.py
        store_args_to_json(triton_http_address, triton_port, triton_request_timeout, openai_format_response)

    triton_deployable = get_trtllm_deployable(
        nemo_checkpoint,
        model_type,
        triton_model_repository,
        num_gpus,
        tensor_parallelism_size,
        pipeline_parallelism_size,
        max_input_len,
        max_output_len,
        max_batch_size,
        dtype,
    )

    try:
        nm = DeployPyTriton(
            model=triton_deployable,
            triton_model_name=triton_model_name,
            triton_model_version=triton_model_version,
            max_batch_size=max_batch_size,
            port=triton_port,
            address=triton_http_address,
        )

        logging.info("Triton deploy function will be called.")
        nm.deploy()
    except Exception as error:
        logging.error("Error message has occurred during deploy function. Error message: " + str(error))
        return

    uvicorn_supported = True
    try:
        import uvicorn
    except ImportError as error:
        logging.warning(f"uvicorn could not be imported: {error}")
        uvicorn_supported = False

    try:
        logging.info("Model serving on Triton is will be started.")
        if start_rest_service and uvicorn_supported:
            try:
                logging.info("REST service will be started.")
                uvicorn.run(
                    "nemo.deploy.service.rest_model_api:app",
                    host=rest_service_http_address,
                    port=rest_service_port,
                    reload=True,
                )
            except Exception as error:
                logging.error("Error message has occurred during REST service start. Error message: " + str(error))
        nm.serve()
    except Exception as error:
        logging.error("Error message has occurred during deploy function. Error message: " + str(error))
        return

    logging.info("Model serving will be stopped.")
    nm.stop()


@run.cli.entrypoint(name="import", namespace="llm")
def import_ckpt(
    model: pl.LightningModule,
    source: str,
    output_path: Optional[Path] = None,
    overwrite: bool = False,
) -> Path:
    return io.import_ckpt(model=model, source=source, output_path=output_path, overwrite=overwrite)


def load_connector_from_trainer_ckpt(path: Path, target: str) -> io.ModelConnector:
    return io.load_context(path).model.exporter(target, path)


@run.cli.entrypoint(name="export", namespace="llm")
def export_ckpt(
    path: Path,
    target: str,
    output_path: Optional[Path] = None,
    overwrite: bool = False,
    load_connector: Callable[[Path, str], io.ModelConnector] = load_connector_from_trainer_ckpt,
) -> Path:
    return io.export_ckpt(path, target, output_path, overwrite, load_connector)


@run.cli.entrypoint(name="generate", namespace="llm")
def generate(
    path: Union[Path, str],
    prompts: list[str],
<<<<<<< HEAD
    encoder_prompts: Optional[list[str]] = None,
    trainer: Optional[nl.Trainer] = None,
=======
    trainer: nl.Trainer,
>>>>>>> ed37d19d
    params_dtype: torch.dtype = torch.bfloat16,
    add_BOS: bool = False,
    max_batch_size: int = 4,
    random_seed: Optional[int] = None,
    inference_batch_times_seqlen_threshold: int = 1000,
    inference_params: Optional["CommonInferenceParams"] = None,
    text_only: bool = False,
) -> list[Union["InferenceRequest", str]]:
    from nemo.collections.llm import inference

    inference_wrapped_model, mcore_tokenizer = inference.setup_model_and_tokenizer(
        path=path,
        trainer=trainer,
        params_dtype=params_dtype,
        inference_batch_times_seqlen_threshold=inference_batch_times_seqlen_threshold,
    )
    results = inference.generate(
        model=inference_wrapped_model,
        tokenizer=mcore_tokenizer,
        prompts=prompts,
        encoder_prompts=encoder_prompts,
        add_BOS=add_BOS,
        max_batch_size=max_batch_size,
        random_seed=random_seed,
        inference_params=inference_params,
    )

    return [r.generated_text if text_only else r for r in results]


def _use_tokenizer(model: pl.LightningModule, data: pl.LightningDataModule, tokenizer: TokenizerType) -> None:
    if tokenizer == "data":
        _set_with_io(model, "tokenizer", data.tokenizer)
    elif tokenizer == "model":
        _set_with_io(data, "tokenizer", model.tokenizer)
    else:
        try:
            from nemo.collections.common.tokenizers.tokenizer_spec import TokenizerSpec

            if isinstance(tokenizer, TokenizerSpec):
                _set_with_io(model, "tokenizer", tokenizer)
                _set_with_io(data, "tokenizer", tokenizer)
            else:
                raise ValueError(f"Expected TokenizerSpec or 'data' or 'model', got: {tokenizer}")
        except ImportError:
            raise ValueError("TokenizerSpec is not available")


def _setup(
    model: pl.LightningModule,
    data: pl.LightningDataModule,
    trainer: Trainer,
    log: Optional[NeMoLogger],
    resume: Optional[AutoResume],
    optim: Optional[OptimizerModule],
    tokenizer: Optional[TokenizerType],
    model_transform: Optional[Union[PEFT, ModelTransform, Callable]],
) -> Any:  # Return type is Any because app_state's type is not specified
    _log = log or NeMoLogger()
    if resume and isinstance(model_transform, PEFT) and _log.ckpt:
        logging.info("Disabling try_restore_best_ckpt restoration for adapters")
        _log.ckpt.try_restore_best_ckpt = False

    app_state = _log.setup(
        trainer,
        resume_if_exists=getattr(resume, "resume_if_exists", False),
        task_config=getattr(train, "__io__", None),
    )
    if resume is not None:
        resume.setup(trainer, model)

    if optim:
        optim.connect(model)
    if tokenizer:  # TODO: Improve this
        _use_tokenizer(model, data, tokenizer)

    if model_transform:
        _set_with_io(model, "model_transform", model_transform)

    # Add ModelTransform callback to Trainer if needed
    if getattr(model, "model_transform", None):
        if not any(isinstance(cb, ModelTransform) for cb in trainer.callbacks):
            if isinstance(model_transform, ModelTransform):
                trainer.callbacks.append(model_transform)
            else:
                trainer.callbacks.append(ModelTransform())

    return app_state


def _set_with_io(obj, attr, value):
    setattr(obj, attr, value)
    if hasattr(obj, "__io__") and hasattr(value, "__io__"):
        setattr(obj.__io__, attr, deepcopy(value.__io__))<|MERGE_RESOLUTION|>--- conflicted
+++ resolved
@@ -436,12 +436,8 @@
 def generate(
     path: Union[Path, str],
     prompts: list[str],
-<<<<<<< HEAD
     encoder_prompts: Optional[list[str]] = None,
-    trainer: Optional[nl.Trainer] = None,
-=======
     trainer: nl.Trainer,
->>>>>>> ed37d19d
     params_dtype: torch.dtype = torch.bfloat16,
     add_BOS: bool = False,
     max_batch_size: int = 4,
