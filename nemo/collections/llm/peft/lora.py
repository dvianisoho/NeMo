# Copyright (c) 2024, NVIDIA CORPORATION.  All rights reserved.
#
# Licensed under the Apache License, Version 2.0 (the "License");
# you may not use this file except in compliance with the License.
# You may obtain a copy of the License at
#
#     http://www.apache.org/licenses/LICENSE-2.0
#
# Unless required by applicable law or agreed to in writing, software
# distributed under the License is distributed on an "AS IS" BASIS,
# WITHOUT WARRANTIES OR CONDITIONS OF ANY KIND, either express or implied.
# See the License for the specific language governing permissions and
# limitations under the License.

import re
from dataclasses import dataclass, field
from pathlib import Path
from typing import Any, Dict, List, Literal

import torch
from megatron.core import parallel_state
<<<<<<< HEAD
from pytorch_lightning.trainer.states import TrainerFn
=======
from megatron.core.tensor_parallel import ColumnParallelLinear, RowParallelLinear
>>>>>>> c20e8922
from torch import nn

from nemo import lightning as nl
from nemo.collections import llm
from nemo.lightning.io import ModelConnector, load_context
from nemo.lightning.io.mixin import IOMixin
from nemo.lightning.megatron_parallel import MegatronParallel
from nemo.lightning.pytorch.callbacks.peft import PEFT, AdapterWrapper
from nemo.utils import logging
from nemo.utils.get_rank import is_global_rank_zero
from nemo.utils.import_utils import safe_import_from

TEColumnParallelLinear, HAVE_TE_COL_LINEAR = safe_import_from(
    "megatron.core.extensions.transformer_engine", "TEColumnParallelLinear"
)
TELayerNormColumnParallelLinear, HAVE_TE_LN_COL_LINEAR = safe_import_from(
    "megatron.core.extensions.transformer_engine",
    "TELayerNormColumnParallelLinear",
)
TERowParallelLinear, HAVE_TE_ROW_LINEAR = safe_import_from(
    "megatron.core.extensions.transformer_engine", "TERowParallelLinear"
)
HAVE_TE = all((HAVE_TE_COL_LINEAR, HAVE_TE_LN_COL_LINEAR, HAVE_TE_ROW_LINEAR))


class AdapterParallelAdd(AdapterWrapper):
    """An adapter wrapper that adds the output of the adapter to the output of the wrapped module.

    This class is designed to be used with LoRA (Low-Rank Adaptation) and similar techniques
    where the adapter's output is added to the main module's output. It extends the AdapterWrapper
    class to provide a specific implementation of the forward method.
    """

    def forward(self, x):
        linear_output = self.to_wrap(x)
        assert isinstance(
            linear_output, tuple
        ), f"{self.to_wrap} should return a tuple but instead returns {linear_output}"
        """ Four cases for the wrapped module's return values
        1. nothing: (out, None)
        2. return_bias: (out, bias)
        2. return_layernorm_output: ((out, ln_out), None)
        3. both: (out, bias, ln_out)
        """
        if len(linear_output) == 2:
            linear_output, bias = linear_output
            if isinstance(linear_output, tuple) and len(linear_output) == 2:
                linear_output, layernorm_output = linear_output
                x = layernorm_output
        elif len(linear_output) == 3:
            linear_output, bias, layernorm_output = linear_output
            x = layernorm_output

        adapter_output = self.adapter(x.contiguous())
        return linear_output + adapter_output, bias


@dataclass
class LoRA(PEFT):
    """
    Implements the LoRA (Low-Rank Adaptation) module for parameter-efficient fine-tuning.

    LoRA uses a low-rank projection to adapt the weights of a pre-trained model to a new downstream task.
    This class facilitates the application of LoRA to specific modules within the model architecture.

    Args:
        target_modules (List[str], optional): A list of module names to apply LoRA to.
            Defaults to all linear layers ['linear_qkv', 'linear_proj', 'linear_fc1', 'linear_fc2'].
                - 'linear_qkv': Apply LoRA to the fused linear layer used for query, key, and value projections
                                in self-attention modules.
                - 'linear_proj': Apply LoRA to the linear layer used for projecting the output of self-attention modules.
                - 'linear_fc1': Apply LoRA to the first fully-connected layer in MLP.
                - 'linear_fc2': Apply LoRA to the second fully-connected layer in MLP.
            Target modules can also contain wildcards. For example, you can specify
                target_modules=['*.layers.0.*.linear_qkv', '*.layers.1.*.linear_qkv'] to add LoRA to only linear_qkv
                on the first two layers.
        dim (int): Dimension of the low-rank projection space. Defaults to 32.
        alpha (int): Weighting factor for the low-rank projection. Defaults to 32.
        dropout (float): Dropout rate for the low-rank projection. Defaults to 0.0.
        dropout_position (Literal['pre', 'post'], optional): Position for applying dropout.
            Can be 'pre' (before the low-rank projection) or 'post' (after). Defaults to 'post'.

    Example:
    --------
        >>> from nemo.collections import llm
        >>> lora = llm.peft.LoRA(target_modules=['linear_qkv', 'linear_proj'], dim=32)
        >>> model = llm.Mistral7BModel(model_transform=lora)
        >>> # (set up trainer and data)
        >>> trainer.fit(model, data)

    References:
    -----------
        Hu, E. J., Shen, Y., Wallis, P., Allen-Zhu, Z., Li, Y., Wang, S., Wang, L., & Chen, W. (2021).
        LoRA: Low-Rank Adaptation of Large Language Models. arXiv preprint arXiv:2106.09685.
        https://arxiv.org/abs/2106.09685

    )
    """

    target_modules: List[str] = field(
        default_factory=lambda: ['linear_qkv', 'linear_proj', 'linear_fc1', 'linear_fc2']
    )
    dim: int = 32
    alpha: int = 32
    dropout: float = 0.0
    dropout_position: Literal['pre', 'post'] = 'post'
    lora_A_init_method: str = "xavier"
    lora_B_init_method: str = "zero"

    def transform(self, m: nn.Module, name=None, prefix=None):
        """
        Applies LoRA to a specific module within the model architecture.

        Args:
            m (nn.Module): The module to apply LoRA to.
            name (str, optional): Name of the module (if applicable). Defaults to None.
            prefix (str, optional): Prefix for the module name (if applicable). Defaults to None.

        Returns:
            nn.Module: The modified module with LoRA applied, or the original module if not a target.
        """
        from nemo.collections.nlp.modules.common.megatron.adapters.parallel_adapters import ParallelLinearAdapter

        def wildcard_match(pattern, key):
            if key is None:
                return None
            regex_pattern = re.compile("^" + pattern.replace("*", "(.*)") + "$")
            match = regex_pattern.match(key)
            return match is not None

        tp_size = parallel_state.get_tensor_model_parallel_world_size()
        full_name = f"{prefix}.{name}" if prefix else name
        if name in self.target_modules or any(wildcard_match(pattern, full_name) for pattern in self.target_modules):
            if HAVE_TE and isinstance(m, TEColumnParallelLinear) or isinstance(m, TELayerNormColumnParallelLinear):
                input_is_parallel = False
                # m.in_features and m.out_features are divided by tp_size already,
                # but in_features and out_features passed to ParallelLinearAdapter are not.
                in_features = m.in_features
                out_features = m.out_features * tp_size
                # LoRA is applied after layernorm, so layernorm output must be returned
                m.return_layernorm_output = True
                # perf optimization for LoRA + SP
                if m.config.sequence_parallel and not m.ub_overlap_ag:
                    m.return_layernorm_output_gathered = True
            elif HAVE_TE and isinstance(m, TERowParallelLinear):
                input_is_parallel = True
                in_features = m.in_features * tp_size
                out_features = m.out_features
            elif isinstance(m, ColumnParallelLinear):
                input_is_parallel = False
                in_features = m.input_size
                out_features = m.output_size
            elif isinstance(m, RowParallelLinear):
                input_is_parallel = True
                in_features = m.input_size
                out_features = m.output_size
            else:
                raise NotImplementedError(f"Layer type is unrecognized for LoRA: {type(m)}")

            logging.info(f"Adding lora to: {full_name}")
            adapter = ParallelLinearAdapter(
                in_features,
                out_features,
                self.dim,
                activation='identity',
                norm_position=None,
                norm_type=None,
                column_init_method=self.lora_A_init_method,
                row_init_method=self.lora_B_init_method,
                gather_output=False,
                input_is_parallel=input_is_parallel,
                dropout=self.dropout,
                dropout_position=self.dropout_position,
                model_parallel_config=getattr(m, "config", None),
                alpha=self.alpha,
            )
            return AdapterParallelAdd(m, adapter)
        return m<|MERGE_RESOLUTION|>--- conflicted
+++ resolved
@@ -19,11 +19,7 @@
 
 import torch
 from megatron.core import parallel_state
-<<<<<<< HEAD
-from pytorch_lightning.trainer.states import TrainerFn
-=======
 from megatron.core.tensor_parallel import ColumnParallelLinear, RowParallelLinear
->>>>>>> c20e8922
 from torch import nn
 
 from nemo import lightning as nl
