# Copyright (c) 2024, NVIDIA CORPORATION.  All rights reserved.
#
# Licensed under the Apache License, Version 2.0 (the "License");
# you may not use this file except in compliance with the License.
# You may obtain a copy of the License at
#
#     http://www.apache.org/licenses/LICENSE-2.0
#
# Unless required by applicable law or agreed to in writing, software
# distributed under the License is distributed on an "AS IS" BASIS,
# WITHOUT WARRANTIES OR CONDITIONS OF ANY KIND, either express or implied.
# See the License for the specific language governing permissions and
# limitations under the License.


from nemo.collections.llm.recipes import (
    baichuan2_7b,
    chatglm3_6b,
    gemma_2b,
    gemma_7b,
    gpt3_175b,
    hf_auto_model_for_causal_lm,
    llama3_8b,
    llama3_8b_16k,
    llama3_8b_64k,
    llama3_70b,
    llama3_70b_16k,
    llama3_70b_64k,
    llama31_405b,
    mamba2_1_3b,
    mamba2_2_7b,
    mamba2_8b,
    mamba2_130m,
    mamba2_370m,
    mamba2_780m,
    mamba2_hybrid_8b,
    mistral_7b,
    mistral_nemo_12b,
    mixtral_8x7b,
    mixtral_8x7b_16k,
    mixtral_8x7b_64k,
    mixtral_8x22b,
    nemotron,
    nemotron3_4b,
    nemotron3_8b,
    nemotron4_15b,
    nemotron4_15b_16k,
    nemotron4_15b_64k,
    nemotron4_22b,
    nemotron4_22b_16k,
    nemotron4_22b_64k,
    nemotron4_340b,
    t5_3b,
    t5_11b,
    t5_220m,
)
from nemo.collections.llm.recipes.log.default import default_log, default_resume
from nemo.collections.llm.recipes.optim import adam

__all__ = [
    "baichuan2_7b",
    "chatglm3_6b",
    "gemma_2b",
    "gemma_7b",
    "llama3_8b",
    "llama3_8b_16k",
    "llama3_8b_64k",
    "llama3_70b",
    "llama3_70b_16k",
    "llama3_70b_64k",
    "llama31_405b",
    "mamba2_130m",
    "mamba2_370m",
    "mamba2_780m",
    "mamba2_1_3b",
    "mamba2_2_7b",
    "mamba2_8b",
    "mamba2_hybrid_8b",
    "mistral_7b",
    "mistral_nemo_12b",
    "hf_auto_model_for_causal_lm",
    "mixtral_8x7b",
    "mixtral_8x7b_16k",
    "mixtral_8x7b_64k",
    "mixtral_8x22b",
    "nemotron",
    "nemotron3_4b",
    "nemotron3_8b",
    "nemotron4_15b",
    "nemotron4_15b_16k",
    "nemotron4_15b_64k",
    "nemotron4_22b",
    "nemotron4_22b_16k",
    "nemotron4_22b_64k",
    "nemotron4_340b",
<<<<<<< HEAD
    "t5_220m",
    "t5_3b",
    "t5_11b",
=======
    "gpt3_175b",
>>>>>>> 9251d1c5
    "adam",
    "default_log",
    "default_resume",
]<|MERGE_RESOLUTION|>--- conflicted
+++ resolved
@@ -93,13 +93,10 @@
     "nemotron4_22b_16k",
     "nemotron4_22b_64k",
     "nemotron4_340b",
-<<<<<<< HEAD
     "t5_220m",
     "t5_3b",
     "t5_11b",
-=======
     "gpt3_175b",
->>>>>>> 9251d1c5
     "adam",
     "default_log",
     "default_resume",
