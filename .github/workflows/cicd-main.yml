--- conflicted
+++ resolved
@@ -5230,12 +5230,8 @@
       #- OPTIONAL_L2_Stable_Diffusion_Training
       - L2_NeMo_2_GPT_Pretraining_no_transformer_engine
       - L2_NeMo_2_GPT_DDP_Param_Parity_check
-<<<<<<< HEAD
-      - L2_NeMo_2_T5_Pretraining
-=======
       #- OPTIONAL_L2_NeMo_2_SSM_Pretraining
       #- OPTIONAL_L2_NeMo_2_SSM_Finetuning
->>>>>>> a7d18965
     if: always()
     runs-on: ubuntu-latest
     steps:  
